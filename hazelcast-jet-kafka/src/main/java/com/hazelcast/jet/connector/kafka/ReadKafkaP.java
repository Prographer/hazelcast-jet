/*
 * Copyright (c) 2008-2017, Hazelcast, Inc. All Rights Reserved.
 *
 * Licensed under the Apache License, Version 2.0 (the "License");
 * you may not use this file except in compliance with the License.
 * You may obtain a copy of the License at
 *
 * http://www.apache.org/licenses/LICENSE-2.0
 *
 * Unless required by applicable law or agreed to in writing, software
 * distributed under the License is distributed on an "AS IS" BASIS,
 * WITHOUT WARRANTIES OR CONDITIONS OF ANY KIND, either express or implied.
 * See the License for the specific language governing permissions and
 * limitations under the License.
 */

package com.hazelcast.jet.connector.kafka;

import com.hazelcast.jet.AbstractProcessor;
import com.hazelcast.jet.Distributed.Function;
import com.hazelcast.jet.Processor;
import com.hazelcast.jet.ProcessorMetaSupplier;
import com.hazelcast.jet.ProcessorSupplier;
import com.hazelcast.jet.impl.util.Util;
import com.hazelcast.nio.Address;
import org.apache.kafka.clients.consumer.ConsumerRecord;
import org.apache.kafka.clients.consumer.ConsumerRecords;
import org.apache.kafka.clients.consumer.KafkaConsumer;
import org.apache.kafka.clients.consumer.OffsetAndMetadata;
import org.apache.kafka.common.TopicPartition;

import javax.annotation.Nonnull;
import java.io.Closeable;
import java.util.AbstractMap;
import java.util.Arrays;
import java.util.List;
import java.util.Properties;

import static java.util.Collections.singletonMap;
import static java.util.stream.Collectors.toList;
import static java.util.stream.IntStream.range;


/**
 * Kafka Consumer for Jet, emits records read from Kafka as {@code Map.Entry}.
 *
 * @param <K> type of the message key
 * @param <V> type of the message value
 */
public final class ReadKafkaP<K, V> extends AbstractProcessor implements Closeable {

    private static final int POLL_TIMEOUT_MS = 100;
    private final Properties properties;
    private final String[] topicIds;
    private KafkaConsumer<K, V> consumer;

    private ReadKafkaP(String[] topicIds, Properties properties) {
        this.topicIds = topicIds;
        this.properties = properties;

    }

    /**
     * Returns a meta-supplier of processors that consume a kafka topic and emit
     * items from it as {@code Map.Entry} instances.
     * <p>
     * <p>
     * You can specify a partition to offset mapper to mark the start offset of each partition.
     * Any negative value as an offset will throw {@code IllegalArgumentException}
     * </p>
     *
     * @param <K>        type of keys read
     * @param <V>        type of values read
     * @param topicIds   kafka topic names
     * @param properties consumer properties which should contain consumer group name,
     *                   broker address and key/value deserializers
     */
    public static <K, V> ProcessorMetaSupplier readKafka(Properties properties, String... topicIds) {
        return new MetaSupplier<>(topicIds, properties);
    }

    @Override
    protected void init(@Nonnull Context context) throws Exception {
        properties.put("enable.auto.commit", false);
        consumer = new KafkaConsumer<>(properties);
        consumer.subscribe(Arrays.asList(topicIds));
    }

    @Override
    public boolean isCooperative() {
        return false;
    }

    @Override
    public boolean complete() {
        ConsumerRecords<K, V> records = consumer.poll(POLL_TIMEOUT_MS);
        if (records.isEmpty()) {
            return false;
        }
<<<<<<< HEAD
        for (ConsumerRecord<byte[], byte[]> record : records) {
            K key = Optional.ofNullable(record.key()).map(deserializeKey).orElse(null);
            V value = deserializeValue.apply(record.value());

            partitionOffsets[record.partition()] = record.offset();
            emit(new AbstractMap.SimpleImmutableEntry<>(key, value));
            if (getOutbox().hasReachedLimit()) {
                for (int p = 0; p < partitionOffsets.length; p++) {
                    long offset = partitionOffsets[p];
                    if (offset != -1) {
                        consumer.seek(new TopicPartition(topic, p), offset);
                    }
=======
        for (TopicPartition topicPartition : records.partitions()) {
            List<ConsumerRecord<K, V>> partitionRecords = records.records(topicPartition);
            long latestOffset = -1;
            for (ConsumerRecord<K, V> record : partitionRecords) {
                K key = record.key();
                V value = record.value();
                emit(new AbstractMap.SimpleImmutableEntry<>(key, value));
                latestOffset = record.offset();
                if (getOutbox().isHighWater()) {
                    commitPartition(topicPartition, latestOffset);
                    return false;
>>>>>>> cf7e10f7
                }
            }
            commitPartition(topicPartition, latestOffset);
        }
        return false;
    }

    private void commitPartition(TopicPartition topicPartition, long latestOffset) {
        if (latestOffset != -1) {
            consumer.commitSync(singletonMap(topicPartition, new OffsetAndMetadata(latestOffset + 1)));
        }
    }

    @Override
    public void close() {
        consumer.close();
    }

    private static final class MetaSupplier<K, V> implements ProcessorMetaSupplier {

        static final long serialVersionUID = 1L;
        private final String[] topicIds;
        private Properties properties;

        private MetaSupplier(String[] topicIds, Properties properties) {
            this.topicIds = topicIds;
            this.properties = properties;
            this.properties.put("enable.auto.commit", false);
        }

        @Override
        public void init(@Nonnull Context context) {
        }

        @Override @Nonnull
        public Function<Address, ProcessorSupplier> get(@Nonnull List<Address> addresses) {
            return address -> new Supplier<>(topicIds, properties);
        }
    }

    private static class Supplier<K, V> implements ProcessorSupplier {

        static final long serialVersionUID = 1L;

        private final String[] topicIds;
        private final Properties properties;
        private transient List<Processor> processors;

        Supplier(String[] topicIds, Properties properties) {
            this.properties = properties;
            this.topicIds = topicIds;
        }

        @Override @Nonnull
        public List<Processor> get(int count) {
            return processors = range(0, count)
                    .mapToObj(i -> new ReadKafkaP<>(topicIds, properties))
                    .collect(toList());
        }

        @Override
        public void complete(Throwable error) {
            processors.stream()
                      .filter(p -> p instanceof ReadKafkaP)
                      .map(p -> (ReadKafkaP) p)
                      .forEach(p -> Util.uncheckRun(p::close));
        }
    }
}<|MERGE_RESOLUTION|>--- conflicted
+++ resolved
@@ -97,20 +97,6 @@
         if (records.isEmpty()) {
             return false;
         }
-<<<<<<< HEAD
-        for (ConsumerRecord<byte[], byte[]> record : records) {
-            K key = Optional.ofNullable(record.key()).map(deserializeKey).orElse(null);
-            V value = deserializeValue.apply(record.value());
-
-            partitionOffsets[record.partition()] = record.offset();
-            emit(new AbstractMap.SimpleImmutableEntry<>(key, value));
-            if (getOutbox().hasReachedLimit()) {
-                for (int p = 0; p < partitionOffsets.length; p++) {
-                    long offset = partitionOffsets[p];
-                    if (offset != -1) {
-                        consumer.seek(new TopicPartition(topic, p), offset);
-                    }
-=======
         for (TopicPartition topicPartition : records.partitions()) {
             List<ConsumerRecord<K, V>> partitionRecords = records.records(topicPartition);
             long latestOffset = -1;
@@ -119,10 +105,9 @@
                 V value = record.value();
                 emit(new AbstractMap.SimpleImmutableEntry<>(key, value));
                 latestOffset = record.offset();
-                if (getOutbox().isHighWater()) {
+                if (getOutbox().hasReachedLimit()) {
                     commitPartition(topicPartition, latestOffset);
                     return false;
->>>>>>> cf7e10f7
                 }
             }
             commitPartition(topicPartition, latestOffset);
@@ -151,10 +136,6 @@
             this.topicIds = topicIds;
             this.properties = properties;
             this.properties.put("enable.auto.commit", false);
-        }
-
-        @Override
-        public void init(@Nonnull Context context) {
         }
 
         @Override @Nonnull
