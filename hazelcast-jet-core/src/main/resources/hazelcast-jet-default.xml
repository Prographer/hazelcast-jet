<?xml version="1.0" encoding="UTF-8"?>
<!--
  ~ Copyright (c) 2008-2017, Hazelcast, Inc. All Rights Reserved.
  ~
  ~ Licensed under the Apache License, Version 2.0 (the "License");
  ~ you may not use this file except in compliance with the License.
  ~ You may obtain a copy of the License at
  ~
  ~ http://www.apache.org/licenses/LICENSE-2.0
  ~
  ~ Unless required by applicable law or agreed to in writing, software
  ~ distributed under the License is distributed on an "AS IS" BASIS,
  ~ WITHOUT WARRANTIES OR CONDITIONS OF ANY KIND, either express or implied.
  ~ See the License for the specific language governing permissions and
  ~ limitations under the License.
  -->

<hazelcast-jet xsi:schemaLocation="http://www.hazelcast.com/schema/jet-config hazelcast-jet-config-0.3.xsd"
               xmlns="http://www.hazelcast.com/schema/jet-config"
               xmlns:xsi="http://www.w3.org/2001/XMLSchema-instance">
    <instance>
        <!-- time spacing of flow-control (ack) packets -->
       <flow-control-period>100</flow-control-period>
    </instance>
    <edge-defaults>
        <!-- capacity of the concurrent SPSC queue between each two processors -->
       <queue-size>1024</queue-size>

<<<<<<< HEAD
        <!-- limit on the number of items in the outbox, as reported by its method "hasReachedLimit" -->
       <outbox-limit>2048</outbox-limit>
=======
        <!-- number of slots in each outbox's bucket -->
       <outbox-capacity>2048</outbox-capacity>
>>>>>>> 90634f45

        <!-- network packet size limit in bytes, only applies to distributed edges -->
       <packet-size-limit>16384</packet-size-limit>

        <!-- receive window size multiplier, only applies to distributed edges -->
       <receive-window-multiplier>3</receive-window-multiplier>
    </edge-defaults>
</hazelcast-jet><|MERGE_RESOLUTION|>--- conflicted
+++ resolved
@@ -26,13 +26,8 @@
         <!-- capacity of the concurrent SPSC queue between each two processors -->
        <queue-size>1024</queue-size>
 
-<<<<<<< HEAD
-        <!-- limit on the number of items in the outbox, as reported by its method "hasReachedLimit" -->
-       <outbox-limit>2048</outbox-limit>
-=======
         <!-- number of slots in each outbox's bucket -->
        <outbox-capacity>2048</outbox-capacity>
->>>>>>> 90634f45
 
         <!-- network packet size limit in bytes, only applies to distributed edges -->
        <packet-size-limit>16384</packet-size-limit>
