/*
 * Copyright (c) 2008-2017, Hazelcast, Inc. All Rights Reserved.
 *
 * Licensed under the Apache License, Version 2.0 (the "License");
 * you may not use this file except in compliance with the License.
 * You may obtain a copy of the License at
 *
 * http://www.apache.org/licenses/LICENSE-2.0
 *
 * Unless required by applicable law or agreed to in writing, software
 * distributed under the License is distributed on an "AS IS" BASIS,
 * WITHOUT WARRANTIES OR CONDITIONS OF ANY KIND, either express or implied.
 * See the License for the specific language governing permissions and
 * limitations under the License.
 */

package com.hazelcast.jet;

import javax.annotation.Nonnull;

/**
 * Data sink for a {@link Processor}. The outbox consists of individual
 * output buckets, one per outbound edge of the vertex represented by
 * the associated processor. The processor must deliver its output items,
 * separated by destination edge, into the outbox by calling
 * {@link #add(int, Object)} or {@link #add(Object)}.
 * <p>
 * In the case of a processor declared as <em>cooperative</em>, the
 * execution engine will not try to flush the outbox into downstream
 * queues until the processing method returns. Therefore the processor is
 * advised to check {@link #hasReachedLimit()} or {@link #hasReachedLimit(int)}
 * regularly and refrain from outputting more data when it returns true.
 * <p>
 * A non-cooperative processor's outbox will have auto-flushing behavior
 * and each item will be immediatelly flushed to the edge, blocking as
 * needed until success.
 */
public interface Outbox {

    /**
     * Returns the number of buckets in this outbox.
     */
    int bucketCount();

    /**
     * Adds the supplied item to all the output buckets.
     */
    default void add(@Nonnull Object item) {
        add(-1, item);
    }

    /**
     * Adds the supplied item to the output bucket with the supplied ordinal.
     * If {@code ordinal == -1}, adds the supplied item to all buckets
     * (behaves the same as {@link #add(Object)}).
     */
    void add(int ordinal, @Nonnull Object item);

    /**
<<<<<<< HEAD
     * Returns {@code true} if any of this outbox's buckets has reached its
     * limit ({@link #hasReachedLimit(int)} would return true for it).
=======
     * Returns {@code true} if any of this outbox's buckets is above its
     * high water mark (i.e., {@link #hasReachedLimit(int)} would return true
     * for it).
>>>>>>> b39f6413
     */
    default boolean hasReachedLimit() {
        return hasReachedLimit(-1);
    }

    /**
     * Returns {@code true} if the bucket with the given ordinal has reached
     * its item count limit. When {@code true}, no more data should be added
     * to the bucket during the current invocation of the {@code Processor}
     * method that made the inquiry.
     * <p>
     * If {@code ordinal == -1}, behaves identically to {@link #hasReachedLimit()}.
     */
    boolean hasReachedLimit(int ordinal);
}<|MERGE_RESOLUTION|>--- conflicted
+++ resolved
@@ -57,14 +57,8 @@
     void add(int ordinal, @Nonnull Object item);
 
     /**
-<<<<<<< HEAD
      * Returns {@code true} if any of this outbox's buckets has reached its
      * limit ({@link #hasReachedLimit(int)} would return true for it).
-=======
-     * Returns {@code true} if any of this outbox's buckets is above its
-     * high water mark (i.e., {@link #hasReachedLimit(int)} would return true
-     * for it).
->>>>>>> b39f6413
      */
     default boolean hasReachedLimit() {
         return hasReachedLimit(-1);
