--- conflicted
+++ resolved
@@ -43,18 +43,6 @@
  *     directly.
  * </li><li>
  *     The {@code emitFromTraverser(...)} methods handle the boilerplate of
-<<<<<<< HEAD
- *     cooperative item emission. They are especially useful in the {@link #complete()}
- *     step when there is a collection of items to emit. The {@link Traversers}
- *     class contains traversers tailored to simplify the implementation of
- *     {@code complete()}.
- * </li><li>
- *     The {@link FlatMapper FlatMapper} class additionally simplifies the
- *     usage of {@code emitFromTraverser()} inside {@code tryProcess()}, in a
- *     scenario where an input item results in a collection of output items.
- *     {@code FlatMapper} is obtained from its factory method
- *     {@link #flatMapper(Function)}.
-=======
  *     cooperative item emission. They are especially useful in the
  *     {@link #complete()} step when there is a collection of items to emit.
  *     The {@link Traversers} class contains traversers tailored to simplify
@@ -65,7 +53,6 @@
  *     a scenario where an input item results in a collection of output
  *     items. {@code FlatMapper} is obtained from one of the factory methods
  *     {@link #flatMapper(Function) flatMapper(...)}.
->>>>>>> 90634f45
  * </li></ol>
  */
 public abstract class AbstractProcessor implements Processor {
@@ -103,20 +90,11 @@
     }
 
     /**
-<<<<<<< HEAD
-     * Method that can be overridden to perform any necessary initialization for
-     * the processor. It is called exactly once and strictly before any of the
-     * processing methods ({@link #process(int, Inbox) process()},
-     * {@link Processor#completeEdge(int) tryProcessPunctuation()},
-     * {@link #complete() complete()}), but after the {@link #getOutbox() outbox}
-     * and {@link #getLogger() logger} have been initialized.
-=======
      * Method that can be overridden to perform any necessary initialization
      * for the processor. It is called exactly once and strictly before any of
      * the processing methods ({@link #process(int, Inbox) process()} and
      * {@link #complete() complete()}), but after the outbox {@link #getLogger()
      * logger} have been initialized.
->>>>>>> 90634f45
      *
      * @param context the {@link Context context} associated with this processor
      */
@@ -308,13 +286,8 @@
      *
      * @throws IndexOutOfBoundsException if the outbox refused the item
      */
-<<<<<<< HEAD
-    protected void tryEmit(int ordinal, @Nonnull Object item) {
-        outbox.add(ordinal, item);
-=======
     protected void emit(int ordinal, @Nonnull Object item) {
         ensureAccepted(tryEmit(ordinal, item));
->>>>>>> 90634f45
     }
 
     /**
@@ -324,17 +297,6 @@
      *
      * @throws IndexOutOfBoundsException if the outbox refused the item
      */
-<<<<<<< HEAD
-    protected void tryEmit(@Nonnull Object item) {
-        outbox.add(item);
-    }
-
-    /**
-     * Emits the items obtained from the traverser to the outbox bucket with the
-     * supplied ordinal, in a cooperative fashion: if the outbox reports it has
-     * {@link Outbox#hasReachedLimit() reached the limit}, backs off and
-     * returns {@code false}.
-=======
     protected void emit(@Nonnull Object item) {
         ensureAccepted(tryEmit(item));
     }
@@ -360,7 +322,6 @@
      * Obtains items from the traverser and offers them to the outbox's bucket
      * with the supplied ordinal. If the outbox refuses an item, it backs off
      * and returns {@code false}.
->>>>>>> 90634f45
      * <p>
      * If this method returns {@code false}, then the same traverser must be
      * retained by the caller and passed again in the subsequent invocation of
@@ -382,29 +343,16 @@
             item = traverser.next();
         }
         for (; item != null; item = traverser.next()) {
-<<<<<<< HEAD
-            if (outbox.hasReachedLimit(ordinal)) {
-                pendingItem = item;
-                return false;
-            }
-            tryEmit(ordinal, item);
-=======
             if (!tryEmit(ordinal, item)) {
                 pendingItem = item;
                 return false;
             }
->>>>>>> 90634f45
         }
         return true;
     }
 
     /**
      * Convenience for {@link #emitFromTraverser(int, Traverser)} which emits to all ordinals.
-<<<<<<< HEAD
-     */
-    protected boolean emitFromTraverser(@Nonnull Traverser<?> traverser) {
-        return emitFromTraverser(-1, traverser);
-=======
      */
     protected boolean emitFromTraverser(@Nonnull Traverser<?> traverser) {
         return emitFromTraverser(-1, traverser);
@@ -441,7 +389,6 @@
             }
         }
         return true;
->>>>>>> 90634f45
     }
 
     /**
@@ -478,21 +425,12 @@
     }
 
     /**
-<<<<<<< HEAD
-     * A helper that simplifies the implementation of
-     * {@link AbstractProcessor#tryProcess(int, Object) tryProcess()} for emitting
-     * collections. User supplies a {@code mapper} which takes an item and
-     * returns a traverser over all output items that should be emitted. The
-     * {@link #tryProcess(Object)} method obtains and passes the traverser to
-     * {@link #emitFromTraverser(int, Traverser)}.
-=======
      * A helper that simplifies the implementation of {@link #tryProcess(int,
      * Object) tryProcess()} for emitting collections. User supplies a {@code
      * mapper} which takes an item and returns a traverser over all output
      * items that should be emitted. The {@link #tryProcess(Object)} method
      * obtains and passes the traverser to {@link #emitFromTraverser(int,
      * Traverser)}.
->>>>>>> 90634f45
      *
      * Example:
      * <pre>
@@ -532,11 +470,7 @@
             if (outputTraverser == null) {
                 outputTraverser = mapper.apply(item);
             }
-<<<<<<< HEAD
-            if (emitFromTraverser(outputOrdinal, outputTraverser)) {
-=======
             if (emit()) {
->>>>>>> 90634f45
                 outputTraverser = null;
                 return true;
             }
