/*
 * Copyright (c) 2008-2017, Hazelcast, Inc. All Rights Reserved.
 *
 * Licensed under the Apache License, Version 2.0 (the "License");
 * you may not use this file except in compliance with the License.
 * You may obtain a copy of the License at
 *
 * http://www.apache.org/licenses/LICENSE-2.0
 *
 * Unless required by applicable law or agreed to in writing, software
 * distributed under the License is distributed on an "AS IS" BASIS,
 * WITHOUT WARRANTIES OR CONDITIONS OF ANY KIND, either express or implied.
 * See the License for the specific language governing permissions and
 * limitations under the License.
 */

package com.hazelcast.jet;

import com.hazelcast.logging.ILogger;

import javax.annotation.Nonnull;
import java.util.function.Function;

import static com.hazelcast.jet.impl.util.ExceptionUtil.sneakyThrow;

/**
 * Base class to implement custom processors. Simplifies the contract of
 * {@code Processor} with several levels of convenience:
 * <ol><li>
 *     {@link #init(Outbox, Context)} retains the supplied outbox and the
 *     logger retrieved from the context.
 * </li><li>
 *     {@link #process(int, Inbox) process(n, inbox)} delegates to the
 *     matching {@code tryProcessN} with each item received in the inbox.
 * </li><li>
 *     There is also the catch-all {@link #tryProcess(int, Object)} to which
 *     the {@code tryProcessN} methods delegate by default. It must be used
 *     for ordinals greater than 4, but it may also be used whenever the
 *     processor doesn't care which edge an item originates from.
 * </li><li>
 *     The {@code emit(...)} methods avoid the need to deal with {@code Outbox}
 *     directly.
 * </li><li>
 *     The {@code emitCooperatively(...)} methods handle the boilerplate of
 *     cooperative item emission. They are especially useful in the {@link #complete()}
 *     step when there is a collection of items to emit. The {@link Traversers}
 *     class contains traversers tailored to simplify the implementation of
 *     {@code complete()}.
 * </li><li>
 *     The {@link FlatMapper TryProcessor} class additionally simplifies the
 *     usage of {@code emitCooperatively()} inside {@code tryProcess()}, in a
 *     scenario where an input item results in a collection of output items.
 *     {@code TryProcessor} is obtained from its factory method
 *     {@link #flatMapper(Function)}.
 * </li></ol>
 */
public abstract class AbstractProcessor implements Processor {

    private boolean isCooperative = true;
    private ILogger logger;
    private Outbox outbox;

    private Object pendingItem;
<<<<<<< HEAD
=======
    private ILogger logger;
    private boolean isCooperative = true;
>>>>>>> cf7e10f7

    /**
     * Specifies what this processor's {@link #isCooperative} method will return.
     * The method will have no effect if called after the processor has been
     * submitted to the execution service; therefore it should be called from the
     * {@link ProcessorSupplier} that creates it.
     */
    public final void setCooperative(boolean isCooperative) {
        this.isCooperative = isCooperative;
    }

    @Override
    public boolean isCooperative() {
        return isCooperative;
    }

    @Override
    public final void init(@Nonnull Outbox outbox, @Nonnull Context context) {
        this.outbox = outbox;
        this.logger = context.logger();
        try {
            init(context);
        } catch (Exception e) {
            throw sneakyThrow(e);
        }
    }

    /**
     * Method that can be overridden to perform any necessary initialization for
     * the processor. It is called exactly once and strictly before any of the
     * processing methods ({@link #process(int, Inbox) process()},
     * {@link Processor#completeEdge(int) tryProcessWatermark()},
     * {@link #complete() complete()}), but after the {@link #getOutbox() outbox}
     * and {@link #getLogger() logger} have been initialized.
     *
     * @param context the {@link Context context} associated with this processor
     */
    protected void init(@Nonnull Context context) throws Exception {
    }

    /**
     * Returns the logger associated with this processor instance.
     */
    protected final ILogger getLogger() {
        return logger;
    }

    /**
     * Implements the boilerplate of dispatching against the ordinal,
     * taking items from the inbox one by one, and invoking the
     * processing logic on each.
     */
    @Override
    @SuppressWarnings("checkstyle:magicnumber")
    public final void process(int ordinal, @Nonnull Inbox inbox) {
        try {
            switch (ordinal) {
                case 0:
                    process0(inbox);
                    return;
                case 1:
                    process1(inbox);
                    return;
                case 2:
                    process2(inbox);
                    return;
                case 3:
                    process3(inbox);
                    return;
                case 4:
                    process4(inbox);
                    return;
                default:
                    processAny(ordinal, inbox);
            }
        } catch (Exception e) {
            throw sneakyThrow(e);
        }
    }

    /**
     * {@inheritDoc} The implementation in {@code AbstractProcessor} forwards the
     * watermark to all outbound edges.
     */
    @Override
    public boolean tryProcessWatermark(int ordinal, Watermark wm) {
        emit(wm);
        return true;
    }

    /**
     * Tries to process the supplied input item, which was received from the
     * edge with the supplied ordinal. May choose to process only partially
     * and return {@code false}, in which case it will be called again later
     * with the same {@code (ordinal, item)} combination.
     * <p>
     * The default implementation throws an {@code UnsupportedOperationException}.
     * <p>
     * <strong>NOTE:</strong> unless the processor doesn't differentiate between
     * its inbound edges, the first choice should be leaving this method alone
     * and instead overriding the specific {@code tryProcessN()} methods for
     * each ordinal the processor expects.
     *
     * @param ordinal ordinal of the edge that delivered the item
     * @param item    item to be processed
     * @return {@code true} if this item has now been processed,
     *         {@code false} otherwise.
     */
    protected boolean tryProcess(int ordinal, @Nonnull Object item) throws Exception {
        throw new UnsupportedOperationException("Missing implementation");
    }

    /**
     * Tries to process the supplied input item, which was received from the
     * edge with ordinal 0. May choose to process only partially and return
     * {@code false}, in which case it will be called again later with the same
     * item.
     * <p>
     * The default implementation delegates to
     * {@link #tryProcess(int, Object) tryProcess(0, item)}.
     *
     * @param item    item to be processed
     * @return {@code true} if this item has now been processed,
     *         {@code false} otherwise.
     */
    protected boolean tryProcess0(@Nonnull Object item) throws Exception {
        return tryProcess(0, item);
    }

    /**
     * Tries to process the supplied input item, which was received from the
     * edge with ordinal 1. May choose to process only partially and return
     * {@code false}, in which case it will be called again later with the same
     * item.
     * <p>
     * The default implementation delegates to
     * {@link #tryProcess(int, Object) tryProcess(1, item)}.
     *
     * @param item    item to be processed
     * @return {@code true} if this item has now been processed,
     *         {@code false} otherwise.
     */
    protected boolean tryProcess1(@Nonnull Object item) throws Exception {
        return tryProcess(1, item);
    }

    /**
     * Tries to process the supplied input item, which was received from the
     * edge with ordinal 2. May choose to process only partially and return
     * {@code false}, in which case it will be called again later with the same
     * item.
     * <p>
     * The default implementation delegates to
     * {@link #tryProcess(int, Object) tryProcess(2, item)}.
     *
     * @param item    item to be processed
     * @return {@code true} if this item has now been processed,
     *         {@code false} otherwise.
     */
    protected boolean tryProcess2(@Nonnull Object item) throws Exception {
        return tryProcess(2, item);
    }

    /**
     * Tries to process the supplied input item, which was received from the
     * edge with ordinal 3. May choose to process only partially and return
     * {@code false}, in which case it will be called again later with the same
     * item.
     * <p>
     * The default implementation delegates to
     * {@link #tryProcess(int, Object) tryProcess(3, item)}.
     *
     * @param item    item to be processed
     * @return {@code true} if this item has now been processed,
     *         {@code false} otherwise.
     */
    protected boolean tryProcess3(@Nonnull Object item) throws Exception {
        return tryProcess(3, item);
    }

    /**
     * Tries to process the supplied input item, which was received from the
     * edge with ordinal 4. May choose to process only partially and return
     * {@code false}, in which case it will be called again later with the same
     * item.
     * <p>
     * The default implementation delegates to
     * {@link #tryProcess(int, Object) tryProcess(4, item)}.
     *
     * @param item    item to be processed
     * @return {@code true} if this item has now been processed,
     *         {@code false} otherwise.
     */
    @SuppressWarnings("checkstyle:magicnumber")
    protected boolean tryProcess4(@Nonnull Object item) throws Exception {
        return tryProcess(4, item);
    }

    /**
     * Returns the outbox received in the {@code init()} method call.
     */
    protected final Outbox getOutbox() {
        return outbox;
    }

    /**
     * Emits the item to the outbox bucket at the supplied ordinal.
     */
    protected void emit(int ordinal, @Nonnull Object item) {
        outbox.add(ordinal, item);
    }

    /**
     * Emits the item to all the outbox buckets.
     */
    protected void emit(@Nonnull Object item) {
        outbox.add(item);
    }

    /**
     * Emits the items obtained from the traverser to the outbox bucket with the
<<<<<<< HEAD
     * supplied ordinal, in a cooperative fashion: if the outbox reports it has
     * reached the limit, backs off and returns {@code false}.
     * <p>
     * If this method returns {@code false}, then the same traverser must be
=======
     * supplied ordinal, in a cooperative fashion: if the outbox reports a
     * {@link Outbox#isHighWater() high-water condition}, backs off and returns
     * {@code false}.
     *
     * <p>If this method returns {@code false}, then the same traverser must be
>>>>>>> cf7e10f7
     * retained by the caller and passed again in the subsequent invocation of
     * this method, so as to resume emitting where it left off.
     *
     * <p>For simplified usage from {@link #tryProcess(int, Object) tryProcess()}
     * methods, see {@link FlatMapper}.
     *
     * @param ordinal ordinal of the target bucket
     * @param traverser traverser over items to emit
     * @return whether the traverser has been exhausted
     */
    protected boolean emitCooperatively(int ordinal, @Nonnull Traverser<?> traverser) {
        Object item;
        if (pendingItem != null) {
            item = pendingItem;
            pendingItem = null;
        } else {
            item = traverser.next();
        }
        for (; item != null; item = traverser.next()) {
            if (outbox.hasReachedLimit(ordinal)) {
                pendingItem = item;
                return false;
            }
            emit(ordinal, item);
        }
        return true;
    }

    /**
     * Convenience for {@link #emitCooperatively(int, Traverser)} which emits to all ordinals.
     */
    protected boolean emitCooperatively(@Nonnull Traverser<?> traverser) {
        return emitCooperatively(-1, traverser);
    }

    /**
     * Factory of {@link FlatMapper}. The {@code FlatMapper} will emit items to
     * the given output ordinal.
     */
    @Nonnull
    protected <T, R> FlatMapper<T, R> flatMapper(
            int outputOrdinal, @Nonnull Function<? super T, ? extends Traverser<? extends R>> mapper
    ) {
        return new FlatMapper<>(outputOrdinal, mapper);
    }

    /**
     * Factory of {@link FlatMapper}. The {@code FlatMapper} will emit items to
     * all defined output ordinals.
     */
    @Nonnull
    protected <T, R> FlatMapper<T, R> flatMapper(
            @Nonnull Function<? super T, ? extends Traverser<? extends R>> mapper
    ) {
        return flatMapper(-1, mapper);
    }

    /**
     * A helper that simplifies the implementation of
     * {@link AbstractProcessor#tryProcess(int, Object) tryProcess()} for emitting
     * collections. User supplies a {@code mapper} which takes an item and
     * returns a traverser over all output items that should be emitted. The
     * {@link #tryProcess(Object)} method obtains and passes the traverser to
     * {@link #emitCooperatively(int, Traverser)}.
     *
     * Example:
     * <pre>
     * public static class WordSplitterP extends AbstractProcessor {
     *
     *     private FlatMapper&lt;String, String> flatMapper =
     *             flatMapper((String item) -> Traverser.over(item.split("\\W")));
     *
     *     &#064;Override
     *     protected boolean tryProcess(int ordinal, Object item) throws Exception {
     *         return flatMapper.tryProcess((String) item);
     *     }
     * }
     * </pre>
     *
     * @param <T> type of the input item
     * @param <R> type of the emitted item
     */
    protected final class FlatMapper<T, R> {
        private final int outputOrdinal;
        private final Function<? super T, ? extends Traverser<? extends R>> mapper;
        private Traverser<? extends R> outputTraverser;

        FlatMapper(int outputOrdinal, @Nonnull Function<? super T, ? extends Traverser<? extends R>> mapper) {
            this.outputOrdinal = outputOrdinal;
            this.mapper = mapper;
        }

        /**
         * Method designed to be called from one of {@code AbstractProcessor#tryProcessX()}
         * methods. The calling method must return this method's return
         * value.
         *
         * @param item the item to process
         * @return what the calling {@code tryProcessX()} method should return
         */
        public boolean tryProcess(@Nonnull T item) {
            if (outputTraverser == null) {
                outputTraverser = mapper.apply(item);
            }
            if (emitCooperatively(outputOrdinal, outputTraverser)) {
                outputTraverser = null;
                return true;
            }
            return false;
        }
    }


    // The processN methods contain repeated looping code in order to give an
    // easier job to the JIT compiler to optimize each case independently, and
    // to ensure that ordinal is dispatched on just once per
    // process(ordinal, inbox) call.

    void process0(@Nonnull Inbox inbox) throws Exception {
        for (Object item; (item = inbox.peek()) != null; ) {
            if (!tryProcess0(item)) {
                return;
            }
            inbox.remove();
        }
    }

    void process1(@Nonnull Inbox inbox) throws Exception {
        for (Object item; (item = inbox.peek()) != null; ) {
            if (!tryProcess1(item)) {
                return;
            }
            inbox.remove();
        }
    }

    void process2(@Nonnull Inbox inbox) throws Exception {
        for (Object item; (item = inbox.peek()) != null; ) {
            if (!tryProcess2(item)) {
                return;
            }
            inbox.remove();
        }
    }

    void process3(@Nonnull Inbox inbox) throws Exception {
        for (Object item; (item = inbox.peek()) != null; ) {
            if (!tryProcess3(item)) {
                return;
            }
            inbox.remove();
        }
    }

    void process4(@Nonnull Inbox inbox) throws Exception {
        for (Object item; (item = inbox.peek()) != null; ) {
            if (!tryProcess4(item)) {
                return;
            }
            inbox.remove();
        }
    }

    void processAny(int ordinal, @Nonnull Inbox inbox) throws Exception {
        for (Object item; (item = inbox.peek()) != null; ) {
            if (!tryProcess(ordinal, item)) {
                return;
            }
            inbox.remove();
        }
    }
}<|MERGE_RESOLUTION|>--- conflicted
+++ resolved
@@ -61,11 +61,6 @@
     private Outbox outbox;
 
     private Object pendingItem;
-<<<<<<< HEAD
-=======
-    private ILogger logger;
-    private boolean isCooperative = true;
->>>>>>> cf7e10f7
 
     /**
      * Specifies what this processor's {@link #isCooperative} method will return.
@@ -184,8 +179,8 @@
      * {@code false}, in which case it will be called again later with the same
      * item.
      * <p>
-     * The default implementation delegates to
-     * {@link #tryProcess(int, Object) tryProcess(0, item)}.
+     * The default implementation delegates to {@link #tryProcess(int, Object)
+     * tryProcess(0, item)}.
      *
      * @param item    item to be processed
      * @return {@code true} if this item has now been processed,
@@ -201,8 +196,8 @@
      * {@code false}, in which case it will be called again later with the same
      * item.
      * <p>
-     * The default implementation delegates to
-     * {@link #tryProcess(int, Object) tryProcess(1, item)}.
+     * The default implementation delegates to {@link #tryProcess(int, Object)
+     * tryProcess(1, item)}.
      *
      * @param item    item to be processed
      * @return {@code true} if this item has now been processed,
@@ -218,8 +213,8 @@
      * {@code false}, in which case it will be called again later with the same
      * item.
      * <p>
-     * The default implementation delegates to
-     * {@link #tryProcess(int, Object) tryProcess(2, item)}.
+     * The default implementation delegates to {@link #tryProcess(int, Object)
+     * tryProcess(2, item)}.
      *
      * @param item    item to be processed
      * @return {@code true} if this item has now been processed,
@@ -235,8 +230,8 @@
      * {@code false}, in which case it will be called again later with the same
      * item.
      * <p>
-     * The default implementation delegates to
-     * {@link #tryProcess(int, Object) tryProcess(3, item)}.
+     * The default implementation delegates to {@link #tryProcess(int, Object)
+     * tryProcess(3, item)}.
      *
      * @param item    item to be processed
      * @return {@code true} if this item has now been processed,
@@ -252,8 +247,8 @@
      * {@code false}, in which case it will be called again later with the same
      * item.
      * <p>
-     * The default implementation delegates to
-     * {@link #tryProcess(int, Object) tryProcess(4, item)}.
+     * The default implementation delegates to {@link #tryProcess(int, Object)
+     * tryProcess(4, item)}.
      *
      * @param item    item to be processed
      * @return {@code true} if this item has now been processed,
@@ -287,22 +282,15 @@
 
     /**
      * Emits the items obtained from the traverser to the outbox bucket with the
-<<<<<<< HEAD
      * supplied ordinal, in a cooperative fashion: if the outbox reports it has
-     * reached the limit, backs off and returns {@code false}.
+     * {@link Outbox#hasReachedLimit()}  reached the limit}, backs off and
+     * returns {@code false}.
      * <p>
      * If this method returns {@code false}, then the same traverser must be
-=======
-     * supplied ordinal, in a cooperative fashion: if the outbox reports a
-     * {@link Outbox#isHighWater() high-water condition}, backs off and returns
-     * {@code false}.
-     *
-     * <p>If this method returns {@code false}, then the same traverser must be
->>>>>>> cf7e10f7
      * retained by the caller and passed again in the subsequent invocation of
      * this method, so as to resume emitting where it left off.
-     *
-     * <p>For simplified usage from {@link #tryProcess(int, Object) tryProcess()}
+     * <p>
+     * For simplified usage from {@link #tryProcess(int, Object) tryProcess()}
      * methods, see {@link FlatMapper}.
      *
      * @param ordinal ordinal of the target bucket
