/*
 * Copyright (c) 2008-2017, Hazelcast, Inc. All Rights Reserved.
 *
 * Licensed under the Apache License, Version 2.0 (the "License");
 * you may not use this file except in compliance with the License.
 * You may obtain a copy of the License at
 *
 * http://www.apache.org/licenses/LICENSE-2.0
 *
 * Unless required by applicable law or agreed to in writing, software
 * distributed under the License is distributed on an "AS IS" BASIS,
 * WITHOUT WARRANTIES OR CONDITIONS OF ANY KIND, either express or implied.
 * See the License for the specific language governing permissions and
 * limitations under the License.
 */

package com.hazelcast.jet;

import com.hazelcast.jet.Distributed.Function;
import com.hazelcast.jet.config.EdgeConfig;
import com.hazelcast.jet.impl.SerializationConstants;
import com.hazelcast.jet.impl.execution.init.CustomClassLoadedObject;
import com.hazelcast.nio.ObjectDataInput;
import com.hazelcast.nio.ObjectDataOutput;
import com.hazelcast.nio.serialization.IdentifiedDataSerializable;
import com.hazelcast.util.UuidUtil;

import java.io.IOException;
import java.io.Serializable;

import static com.hazelcast.jet.DistributedFunctions.wholeItem;
import static com.hazelcast.jet.Partitioner.defaultPartitioner;

/**
 * Represents an edge between two {@link Vertex vertices} in a {@link DAG}.
 * Conceptually, data travels over the edge from the source vertex to the
 * destination vertex. Practically, since the vertex is distributed across
 * the cluster and across threads in each cluster member, the edge is
 * implemented by a number of concurrent queues and network sender/receiver pairs.
 * <p>
 * It is often desirable to arrange that all items belonging to the same collation
 * key are received by the same processing unit (instance of {@link Processor}).
 * This is achieved by configuring an appropriate {@link Partitioner} on the edge.
 * The partitioner will determine the partition ID of each item and all items with
 * the same partition ID will be routed to the same {@code Processor} instance.
 * Depending on the value of edge's <em>distributed</em> property, the processor
 * will be unique cluster-wide, or only within each member.
 * <p>
 * A newly instantiated Edge is non-distributed with a
 * {@link ForwardingPattern#VARIABLE_UNICAST VARIABLE_UNICAST} forwarding pattern.
 */
public class Edge implements IdentifiedDataSerializable {

    private Vertex source; // transient field
    private String sourceName;
    private int sourceOrdinal;

    private Vertex destination; // transient field
    private String destName;
    private int destOrdinal;

    private int priority;
    private boolean isBuffered;
    private boolean isDistributed;
    private Partitioner<?> partitioner;
    private ForwardingPattern forwardingPattern = ForwardingPattern.VARIABLE_UNICAST;

    private EdgeConfig config;

    Edge() {
    }

    private Edge(Vertex source, int sourceOrdinal, Vertex destination, int destOrdinal) {
        this.source = source;
        this.sourceName = source.getName();
        this.sourceOrdinal = sourceOrdinal;

        this.destination = destination;
        this.destName = destination != null ? destination.getName() : null;
        this.destOrdinal = destOrdinal;
    }

    /**
     * Returns an edge between two vertices. The ordinal of the edge
     * is 0 at both ends. Equivalent to {@code from(source).to(destination)}.
     *
     * @param source        the source vertex
     * @param destination   the destination vertex
     */
    public static Edge between(Vertex source, Vertex destination) {
        return new Edge(source, 0, destination, 0);
    }

    /**
     * Returns an edge with the given source vertex and no destination vertex.
     * The ordinal of the edge is 0. Typically followed by one of the
     * {@code to()} method calls.
     */
    public static Edge from(Vertex source) {
        return from(source, 0);
    }

    /**
     * Returns an edge with the given source vertex at the given ordinal
     * and no destination vertex. Typically follewed by a call to one of
     * the {@code to()} methods.
     */
    public static Edge from(Vertex source, int ordinal) {
        return new Edge(source, ordinal, null, 0);
    }

    /**
     * Sets the destination vertex of this edge, with ordinal 0.
     */
    public Edge to(Vertex destination) {
        this.destination = destination;
        this.destName = destination.getName();
        return this;
    }

    /**
     * Sets the destination vertex and ordinal of this edge.
     */
    public Edge to(Vertex destination, int ordinal) {
        this.destination = destination;
        this.destName = destination.getName();
        this.destOrdinal = ordinal;
        return this;
    }

    /**
     * Returns this edge's source vertex.
     */
    public Vertex getSource() {
        return source;
    }

    /**
     * Returns this edge's destination vertex.
     */
    public Vertex getDestination() {
        return destination;
    }

    /**
     * Returns the name of the source vertex.
     */
    public String getSourceName() {
        return sourceName;
    }

    /**
     * Returns the ordinal of the edge at the source vertex.
     */
    public int getSourceOrdinal() {
        return sourceOrdinal;
    }

    /**
     * Returns the name of the destination vertex.
     */
    public String getDestName() {
        return destName;
    }

    /**
     * Returns the ordinal of the edge at the destination vertex.
     */
    public int getDestOrdinal() {
        return destOrdinal;
    }

    /**
     * Sets the priority of the edge. A lower number means higher priority
     * and the default is 0.
     * <p>
     * Example: there two incoming edges on a vertex, with priorities 1 and 2. The
     * data from the edge with priority 1 will be processed in full before accepting
     * any data from the edge with priority 2.
     */
    public Edge priority(int priority) {
        this.priority = priority;
        return this;
    }

    /**
     * Returns the value of edge's <em>priority</em>, as explained on
     * {@link #priority(int)}.
     */
    public int getPriority() {
        return priority;
    }

    /**
     * Activates unbounded buffering on this edge. Normally this should be avoided,
     * but at some points the logic of the DAG requires it. This is one scenario:
     * a vertex sends output to two edges, creating a fork in the DAG. The branches
     * later rejoin at a downstream vertex which assigns different priorities to its
     * two inbound edges. The one with the lower priority won't be consumed until the
     * higher-priority one is consumed in full. However, since the data for both edges
     * is generated simultaneously, and since the lower-priority input will apply
     * backpressure while waiting for the higher-priority input to be consumed, this
     * will result in a deadlock. The deadlock is resolved by activating unbounded
     * buffering on the lower-priority edge.
     * <p>
     * <strong>NOTE:</strong> when this feature is activated, the
<<<<<<< HEAD
     * {@link EdgeConfig#setOutboxLimit(int) outbox limit} property of
=======
     * {@link EdgeConfig#setOutboxCapacity(int) outbox capacity} property of
>>>>>>> 90634f45
     * {@code EdgeConfig} is ignored and the maximum value is used.
     */
    public Edge buffered() {
        isBuffered = true;
        return this;
    }

    /**
     * Returns whether {@link #buffered() unbounded buffering} is activated for this edge.
     */
    public boolean isBuffered() {
        return isBuffered;
    }

    /**
     * Activates the {@link ForwardingPattern#PARTITIONED PARTITIONED}
     * forwarding pattern and applies the
     * {@link Partitioner#defaultPartitioner() default} Hazelcast partitioning
     * strategy. The strategy is applied to the result of the
     * {@code keyExtractor} function.
     */
    public <T> Edge partitioned(Distributed.Function<T, ?> keyExtractor) {
        return partitioned(keyExtractor, defaultPartitioner());
    }

    /**
     * Activates the {@link ForwardingPattern#PARTITIONED PARTITIONED} forwarding
     * pattern and applies the provided partitioning strategy. The strategy
     * is applied to the result of the {@code keyExtractor} function.
     */
    public <T, K> Edge partitioned(Distributed.Function<T, K> keyExtractor, Partitioner<? super K> partitioner) {
        this.forwardingPattern = ForwardingPattern.PARTITIONED;
        this.partitioner = new KeyPartitioner<>(keyExtractor, partitioner);
        return this;
    }

    /**
     * Activates a special-cased {@link ForwardingPattern#PARTITIONED PARTITIONED}
     * forwarding pattern where all items will be assigned the same, randomly chosen
     * partition ID. Therefore all items will be directed to the same processor.
     */
    public Edge allToOne() {
        return partitioned(wholeItem(), new Single());
    }

    /**
     * Activates the {@link ForwardingPattern#BROADCAST BROADCAST} forwarding
     * pattern.
     */
    public Edge broadcast() {
        forwardingPattern = ForwardingPattern.BROADCAST;
        return this;
    }

    /**
     * Activates {@link ForwardingPattern#ONE_TO_MANY ONE_TO_MANY} forwarding pattern where
     * Each downstream processor consumes items always from the same upstream processor and
     * never any items from any of the other upstream processors.
     *
     * Requires downstream parallelism to be greater than or equal to upstream parallelism.
     *
     * This pattern is only available for local edges.
     */
    public Edge oneToMany() {
        forwardingPattern = ForwardingPattern.ONE_TO_MANY;
        return this;
    }

    /**
     * Returns the instance encapsulating the partitioning strategy in effect
     * on this edge.
     */
    public Partitioner<?> getPartitioner() {
        return partitioner;
    }

    /**
     * Returns the {@link ForwardingPattern} in effect on the edge.
     */
    public ForwardingPattern getForwardingPattern() {
        return forwardingPattern;
    }

    /**
     * Declares that the edge is distributed. A non-distributed edge only transfers
     * data within the same member. If the data source running on local member is
     * distributed (produces only a slice of all the data on any given member), the
     * local processors will not observe all the data. The same holds true when the data
     * originates from an upstream distributed edge.
     * <p>
     * A <em>distributed</em> edge allows all the data to be observed by all the processors
     * (using the {@link ForwardingPattern#BROADCAST BROADCAST} forwarding pattern) and,
     * more attractively, all the data with a given partition ID to be observed by the same
     * unique processor, regardless of whether it is running on the local or a remote member
     * (using the {@link ForwardingPattern#PARTITIONED PARTITIONED} forwarding pattern).
     */
    public Edge distributed() {
        isDistributed = true;
        return this;
    }

    /**
     * Says whether this edge is <em>distributed</em>. The effects of this
     * property are discussed in {@link #distributed()}.
     */
    public boolean isDistributed() {
        return isDistributed;
    }

    /**
     * Returns the {@code EdgeConfig} instance associated with this edge.
     */
    public EdgeConfig getConfig() {
        return config;
    }

    /**
     * Assigns an {@code EdgeConfig} to this edge.
     */
    public Edge setConfig(EdgeConfig config) {
        this.config = config;
        return this;
    }

    @Override
    public String toString() {
        final StringBuilder b = new StringBuilder();
        if (sourceOrdinal == 0 && destOrdinal == 0) {
            b.append("between(\"").append(sourceName).append("\", \"").append(destName).append("\")");
        } else {
            b.append("from(\"").append(sourceName).append('"');
            if (sourceOrdinal != 0) {
                b.append(", ").append(sourceOrdinal);
            }
            b.append(").to(\"").append(destName).append('"');
            if (destOrdinal != 0) {
                b.append(", ").append(destOrdinal);
            }
            b.append(')');
        }
        switch (getForwardingPattern()) {
            case VARIABLE_UNICAST:
                break;
            case PARTITIONED:
                b.append(getPartitioner() instanceof Single ? ".allToOne()" : ".partitioned(?)");
                break;
            case BROADCAST:
                b.append(".broadcast()");
                break;
            case ONE_TO_MANY:
                b.append(".oneToMany()");
                break;
            default:
        }
        if (isDistributed()) {
            b.append(".distributed()");
        }
        return b.toString();
    }

    @Override
    public boolean equals(Object obj) {
        final Edge that;
        return this == obj
                || obj instanceof Edge
                    && this.sourceName.equals((that = (Edge) obj).sourceName)
                    && this.destName.equals(that.destName);
    }

    @Override
    public int hashCode() {
        return 37 * sourceName.hashCode() + destName.hashCode();
    }


    // Implementation of IdentifiedDataSerializable

    @Override
    public void writeData(ObjectDataOutput out) throws IOException {
        out.writeUTF(sourceName);
        out.writeInt(sourceOrdinal);
        out.writeUTF(destName);
        out.writeInt(destOrdinal);
        out.writeInt(priority);
        out.writeBoolean(isBuffered);
        out.writeBoolean(isDistributed);
        out.writeObject(forwardingPattern);
        CustomClassLoadedObject.write(out, partitioner);
        out.writeObject(config);
    }

    @Override
    public void readData(ObjectDataInput in) throws IOException {
        sourceName = in.readUTF();
        sourceOrdinal = in.readInt();
        destName = in.readUTF();
        destOrdinal = in.readInt();
        priority = in.readInt();
        isBuffered = in.readBoolean();
        isDistributed = in.readBoolean();
        forwardingPattern = in.readObject();
        partitioner = CustomClassLoadedObject.read(in);
        config = in.readObject();
    }

    @Override
    public int getFactoryId() {
        return SerializationConstants.FACTORY_ID;
    }

    @Override
    public int getId() {
        return SerializationConstants.EDGE;
    }

    // END Implementation of IdentifiedDataSerializable


    /**
     * Enumerates the supported patterns of forwarding data items along an edge. Since there
     * are many {@code Processor} instances doing the work of the same destination vertex, a
     * choice can be made which processor(s) to send the item to.
     * <p>
     * If the edge is not distributed, candidate processors are only those running within
     * the same cluster member.
     */
    public enum ForwardingPattern implements Serializable {
        /**
         * For each item a single destination processor is chosen per item,
         * with no restriction on the choice.
         */
        VARIABLE_UNICAST,
        /**
         * Each downstream processor consumes items always from the same upstream processor and
         * no items from any of the other upstream processors.
         *
         * Requires downstream parallelism to be greater than or equal to upstream parallelism.
         *
         * This pattern is only available for local edges.
         */
        ONE_TO_MANY,
        /**
         * Each item is sent to the one processor responsible for the item's partition ID. On
         * a distributed edge, the processor is unique across the cluster; on a non-distributed
         * edge the processor is unique only within a member.
         */
        PARTITIONED,
        /**
         * Each item is sent to all candidate processors.
         */
        BROADCAST
    }

    private static class Single implements Partitioner<Object> {

        private static final long serialVersionUID = 1L;

        private final String key;
        private int partition;

        Single() {
            key = UuidUtil.newUnsecureUuidString();
        }

        @Override
        public void init(DefaultPartitionStrategy strat) {
            partition = strat.getPartition(key);
        }

        @Override
        public int getPartition(Object item, int partitionCount) {
            return partition;
        }
    }

    private static final class KeyPartitioner<T, K> implements Partitioner<T> {

        private static final long serialVersionUID = 1L;

        private final Function<T, K> keyExtractor;
        private final Partitioner<? super K> partitioner;

        KeyPartitioner(Function<T, K> keyExtractor, Partitioner<? super K> partitioner) {
            this.keyExtractor = keyExtractor;
            this.partitioner = partitioner;
        }

        @Override
        public void init(DefaultPartitionStrategy strat) {
            partitioner.init(strat);
        }

        @Override
        public int getPartition(T item, int partitionCount) {
            return partitioner.getPartition(keyExtractor.apply(item), partitionCount);
        }
    }
}<|MERGE_RESOLUTION|>--- conflicted
+++ resolved
@@ -204,11 +204,7 @@
      * buffering on the lower-priority edge.
      * <p>
      * <strong>NOTE:</strong> when this feature is activated, the
-<<<<<<< HEAD
-     * {@link EdgeConfig#setOutboxLimit(int) outbox limit} property of
-=======
      * {@link EdgeConfig#setOutboxCapacity(int) outbox capacity} property of
->>>>>>> 90634f45
      * {@code EdgeConfig} is ignored and the maximum value is used.
      */
     public Edge buffered() {
