/*
 * Copyright (c) 2008-2017, Hazelcast, Inc. All Rights Reserved.
 *
 * Licensed under the Apache License, Version 2.0 (the "License");
 * you may not use this file except in compliance with the License.
 * You may obtain a copy of the License at
 *
 * http://www.apache.org/licenses/LICENSE-2.0
 *
 * Unless required by applicable law or agreed to in writing, software
 * distributed under the License is distributed on an "AS IS" BASIS,
 * WITHOUT WARRANTIES OR CONDITIONS OF ANY KIND, either express or implied.
 * See the License for the specific language governing permissions and
 * limitations under the License.
 */

package com.hazelcast.jet.impl.util;

import com.hazelcast.jet.Outbox;

import javax.annotation.Nonnull;
import java.util.ArrayDeque;
import java.util.Arrays;
import java.util.Queue;

/**
 * Implements {@code Outbox} with an array of {@link ArrayDeque}s.
 */
public final class ArrayDequeOutbox implements Outbox {

<<<<<<< HEAD
    private final ArrayDeque<Object>[] buckets;
    private final int[] outboxLimits;

    private boolean didAdd;

    public ArrayDequeOutbox(int size, int[] outboxLimits) {
        this.outboxLimits = outboxLimits.clone();
        this.buckets = new ArrayDeque[size];
=======
    private final Queue<Object>[] buckets;
    private final int[] capacities;
    private final ProgressTracker progTracker;

    public ArrayDequeOutbox(int size, int[] capacities, ProgressTracker progTracker) {
        this.capacities = capacities.clone();
        this.buckets = new Queue[size];
        this.progTracker = progTracker;
>>>>>>> 90634f45
        Arrays.setAll(buckets, i -> new ArrayDeque());
    }

    @Override
    public int bucketCount() {
        return buckets.length;
    }

    @Override
<<<<<<< HEAD
    public void add(int ordinal, @Nonnull Object item) {
        didAdd = true;
=======
    public boolean offer(int ordinal, @Nonnull Object item) {
>>>>>>> 90634f45
        if (ordinal != -1) {
            if (isBucketFull(ordinal)) {
                return false;
            }
            buckets[ordinal].add(item);
            progTracker.madeProgress();
            return true;
        }
        for (int i = 0; i < buckets.length; i++) {
            if (isBucketFull(i)) {
                return false;
            }
        }
        for (Queue<Object> bucket : buckets) {
            bucket.add(item);
        }
        progTracker.madeProgress();
        return true;
    }

    @Override
<<<<<<< HEAD
    public boolean hasReachedLimit(int ordinal) {
        if (ordinal != -1) {
            return buckets[ordinal].size() >= outboxLimits[ordinal];
        }
        for (int i = 0; i < buckets.length; i++) {
            if (buckets[i].size() >= outboxLimits[i]) {
                return true;
=======
    public boolean offer(int[] ordinals, @Nonnull Object item) {
        for (int ord : ordinals) {
            if (isBucketFull(ord)) {
                return false;
>>>>>>> 90634f45
            }
        }
        for (int ord : ordinals) {
            buckets[ord].add(item);
        }
        progTracker.madeProgress();
        return true;
    }

    private boolean isBucketFull(int ordinal) {
        return buckets[ordinal].size() >= capacities[ordinal];
    }

    @Override
    public String toString() {
        return Arrays.toString(buckets);
    }

<<<<<<< HEAD
    // Private API
=======
    // Private API for tasklets
>>>>>>> 90634f45

    public Queue<Object> queueWithOrdinal(int ordinal) {
        return buckets[ordinal];
    }

    public void resetDidAdd() {
        didAdd = false;
    }

    public boolean didAdd() {
        return didAdd;
    }
}<|MERGE_RESOLUTION|>--- conflicted
+++ resolved
@@ -28,16 +28,6 @@
  */
 public final class ArrayDequeOutbox implements Outbox {
 
-<<<<<<< HEAD
-    private final ArrayDeque<Object>[] buckets;
-    private final int[] outboxLimits;
-
-    private boolean didAdd;
-
-    public ArrayDequeOutbox(int size, int[] outboxLimits) {
-        this.outboxLimits = outboxLimits.clone();
-        this.buckets = new ArrayDeque[size];
-=======
     private final Queue<Object>[] buckets;
     private final int[] capacities;
     private final ProgressTracker progTracker;
@@ -46,7 +36,6 @@
         this.capacities = capacities.clone();
         this.buckets = new Queue[size];
         this.progTracker = progTracker;
->>>>>>> 90634f45
         Arrays.setAll(buckets, i -> new ArrayDeque());
     }
 
@@ -56,12 +45,7 @@
     }
 
     @Override
-<<<<<<< HEAD
-    public void add(int ordinal, @Nonnull Object item) {
-        didAdd = true;
-=======
     public boolean offer(int ordinal, @Nonnull Object item) {
->>>>>>> 90634f45
         if (ordinal != -1) {
             if (isBucketFull(ordinal)) {
                 return false;
@@ -83,20 +67,10 @@
     }
 
     @Override
-<<<<<<< HEAD
-    public boolean hasReachedLimit(int ordinal) {
-        if (ordinal != -1) {
-            return buckets[ordinal].size() >= outboxLimits[ordinal];
-        }
-        for (int i = 0; i < buckets.length; i++) {
-            if (buckets[i].size() >= outboxLimits[i]) {
-                return true;
-=======
     public boolean offer(int[] ordinals, @Nonnull Object item) {
         for (int ord : ordinals) {
             if (isBucketFull(ord)) {
                 return false;
->>>>>>> 90634f45
             }
         }
         for (int ord : ordinals) {
@@ -115,21 +89,9 @@
         return Arrays.toString(buckets);
     }
 
-<<<<<<< HEAD
-    // Private API
-=======
     // Private API for tasklets
->>>>>>> 90634f45
 
     public Queue<Object> queueWithOrdinal(int ordinal) {
         return buckets[ordinal];
     }
-
-    public void resetDidAdd() {
-        didAdd = false;
-    }
-
-    public boolean didAdd() {
-        return didAdd;
-    }
 }