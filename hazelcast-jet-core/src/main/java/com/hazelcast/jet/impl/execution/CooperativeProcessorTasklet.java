/*
 * Copyright (c) 2008-2017, Hazelcast, Inc. All Rights Reserved.
 *
 * Licensed under the Apache License, Version 2.0 (the "License");
 * you may not use this file except in compliance with the License.
 * You may obtain a copy of the License at
 *
 * http://www.apache.org/licenses/LICENSE-2.0
 *
 * Unless required by applicable law or agreed to in writing, software
 * distributed under the License is distributed on an "AS IS" BASIS,
 * WITHOUT WARRANTIES OR CONDITIONS OF ANY KIND, either express or implied.
 * See the License for the specific language governing permissions and
 * limitations under the License.
 */

package com.hazelcast.jet.impl.execution;

import com.hazelcast.jet.Processor;
import com.hazelcast.jet.Punctuation;
import com.hazelcast.jet.impl.util.ArrayDequeOutbox;
import com.hazelcast.jet.impl.util.ProgressState;
import com.hazelcast.util.Preconditions;

import javax.annotation.Nonnull;
import java.util.List;
import java.util.Queue;
import java.util.concurrent.CompletableFuture;
import java.util.stream.Stream;

import static com.hazelcast.jet.impl.execution.DoneItem.DONE_ITEM;

/**
 * Tasklet that drives a cooperative processor.
 */
public class CooperativeProcessorTasklet extends ProcessorTaskletBase {
    private final ArrayDequeOutbox outbox;
    private boolean processorCompleted;

    public CooperativeProcessorTasklet(String vertexName, Processor.Context context, Processor processor,
                                       List<InboundEdgeStream> instreams, List<OutboundEdgeStream> outstreams) {
        super(vertexName, context, processor, instreams, outstreams);
        Preconditions.checkTrue(processor.isCooperative(), "Processor is non-cooperative");
<<<<<<< HEAD
        int[] outboxLimits = Stream.of(this.outstreams).mapToInt(OutboundEdgeStream::getOutboxLimit).toArray();
        this.outbox = new ArrayDequeOutbox(outstreams.size(), outboxLimits);
=======
        int[] bucketCapacities = Stream.of(this.outstreams).mapToInt(OutboundEdgeStream::getOutboxCapacity).toArray();
        this.outbox = new ArrayDequeOutbox(outstreams.size(), bucketCapacities, progTracker);
>>>>>>> 90634f45
    }

    @Override
    public final boolean isCooperative() {
        return true;
    }

    @Override
    public void init(CompletableFuture<?> jobFuture) {
        initProcessor(outbox);
    }

    @Override @Nonnull
    public ProgressState call() {
        progTracker.reset();
        tryFillInbox();
        if (progTracker.isDone()) {
            completeIfNeeded();
        } else if (!inbox().isEmpty()) {
            tryProcessInbox();
        }
        tryFlushOutbox();
        return progTracker.toProgressState();
    }

    private void tryProcessInbox() {
<<<<<<< HEAD
        if (outbox.hasReachedLimit()) {
            progTracker.notDone();
            return;
        }
        progTracker.madeProgress(true);
        final int inboundOrdinal = currInstream.ordinal();
        processor.process(inboundOrdinal, inbox());
=======
        processor.process(currInstream.ordinal(), inbox());
>>>>>>> 90634f45
        if (!inbox().isEmpty()) {
            progTracker.notDone();
        }
    }

    private void completeIfNeeded() {
<<<<<<< HEAD
        if (processorCompleted) {
            return;
        }
        if (outbox.hasReachedLimit()) {
            progTracker.notDone();
            return;
=======
        if (!processorCompleted) {
            processorCompleted = processor.complete();
            if (!processorCompleted) {
                progTracker.notDone();
                return;
            }
>>>>>>> 90634f45
        }
        if (!outbox.offer(DONE_ITEM)) {
            progTracker.notDone();
        }
    }

    private void tryFlushOutbox() {
        nextOutstream:
        for (int i = 0; i < outbox.bucketCount(); i++) {
            final Queue q = outbox.queueWithOrdinal(i);
            for (Object item; (item = q.peek()) != null; ) {
                final OutboundCollector c = outstreams[i].getCollector();
                final ProgressState state = (item instanceof Punctuation || item instanceof DoneItem ?
                        c.offerBroadcast(item) : c.offer(item));
                progTracker.madeProgress(state.isMadeProgress());
                if (!state.isDone()) {
                    progTracker.notDone();
                    continue nextOutstream;
                }
                q.remove();
            }
        }
    }
}
<|MERGE_RESOLUTION|>--- conflicted
+++ resolved
@@ -41,13 +41,8 @@
                                        List<InboundEdgeStream> instreams, List<OutboundEdgeStream> outstreams) {
         super(vertexName, context, processor, instreams, outstreams);
         Preconditions.checkTrue(processor.isCooperative(), "Processor is non-cooperative");
-<<<<<<< HEAD
-        int[] outboxLimits = Stream.of(this.outstreams).mapToInt(OutboundEdgeStream::getOutboxLimit).toArray();
-        this.outbox = new ArrayDequeOutbox(outstreams.size(), outboxLimits);
-=======
         int[] bucketCapacities = Stream.of(this.outstreams).mapToInt(OutboundEdgeStream::getOutboxCapacity).toArray();
         this.outbox = new ArrayDequeOutbox(outstreams.size(), bucketCapacities, progTracker);
->>>>>>> 90634f45
     }
 
     @Override
@@ -74,38 +69,19 @@
     }
 
     private void tryProcessInbox() {
-<<<<<<< HEAD
-        if (outbox.hasReachedLimit()) {
-            progTracker.notDone();
-            return;
-        }
-        progTracker.madeProgress(true);
-        final int inboundOrdinal = currInstream.ordinal();
-        processor.process(inboundOrdinal, inbox());
-=======
         processor.process(currInstream.ordinal(), inbox());
->>>>>>> 90634f45
         if (!inbox().isEmpty()) {
             progTracker.notDone();
         }
     }
 
     private void completeIfNeeded() {
-<<<<<<< HEAD
-        if (processorCompleted) {
-            return;
-        }
-        if (outbox.hasReachedLimit()) {
-            progTracker.notDone();
-            return;
-=======
         if (!processorCompleted) {
             processorCompleted = processor.complete();
             if (!processorCompleted) {
                 progTracker.notDone();
                 return;
             }
->>>>>>> 90634f45
         }
         if (!outbox.offer(DONE_ITEM)) {
             progTracker.notDone();
