--- conflicted
+++ resolved
@@ -65,17 +65,9 @@
     }
 
     private boolean tryComplete() throws IOException {
-<<<<<<< HEAD
-        for (String inputLine; (inputLine = bufferedReader.readLine()) != null; ) {
-            emit(inputLine);
-            if (getOutbox().hasReachedLimit()) {
-                return false;
-            }
-=======
         String line = bufferedReader.readLine();
         if (line == null) {
             return true;
->>>>>>> cf7e10f7
         }
         emit(line);
         return false;
