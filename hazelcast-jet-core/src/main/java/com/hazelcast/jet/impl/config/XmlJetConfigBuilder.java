--- conflicted
+++ resolved
@@ -197,13 +197,8 @@
                 case "packet-size-limit":
                     config.setPacketSizeLimit(intValue(child));
                     break;
-<<<<<<< HEAD
-                case "outbox-limit":
-                    config.setOutboxLimit(intValue(child));
-=======
                 case "outbox-capacity":
                     config.setOutboxCapacity(intValue(child));
->>>>>>> 90634f45
                     break;
                 case "receive-window-multiplier":
                     config.setReceiveWindowMultiplier(intValue(child));
