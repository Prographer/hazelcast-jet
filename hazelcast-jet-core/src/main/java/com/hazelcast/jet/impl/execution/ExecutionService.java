/*
 * Copyright (c) 2008-2017, Hazelcast, Inc. All Rights Reserved.
 *
 * Licensed under the Apache License, Version 2.0 (the "License");
 * you may not use this file except in compliance with the License.
 * You may obtain a copy of the License at
 *
 * http://www.apache.org/licenses/LICENSE-2.0
 *
 * Unless required by applicable law or agreed to in writing, software
 * distributed under the License is distributed on an "AS IS" BASIS,
 * WITHOUT WARRANTIES OR CONDITIONS OF ANY KIND, either express or implied.
 * See the License for the specific language governing permissions and
 * limitations under the License.
 */

package com.hazelcast.jet.impl.execution;

import com.hazelcast.core.HazelcastInstance;
import com.hazelcast.jet.JetException;
import com.hazelcast.jet.impl.util.ProgressState;
import com.hazelcast.logging.ILogger;
import com.hazelcast.util.concurrent.BackoffIdleStrategy;
import com.hazelcast.util.concurrent.IdleStrategy;
import edu.umd.cs.findbugs.annotations.SuppressFBWarnings;

import javax.annotation.Nonnull;
import java.util.ArrayList;
import java.util.Arrays;
import java.util.List;
import java.util.Map;
import java.util.concurrent.CompletableFuture;
import java.util.concurrent.CompletionStage;
import java.util.concurrent.CopyOnWriteArrayList;
import java.util.concurrent.ExecutorService;
import java.util.concurrent.Future;
import java.util.concurrent.ThreadFactory;
import java.util.concurrent.atomic.AtomicInteger;
import java.util.concurrent.atomic.AtomicReference;
import java.util.concurrent.locks.LockSupport;
import java.util.function.Consumer;

import static java.util.concurrent.Executors.newCachedThreadPool;
import static java.util.concurrent.TimeUnit.MICROSECONDS;
import static java.util.concurrent.TimeUnit.MILLISECONDS;
import static java.util.stream.Collectors.joining;
import static java.util.stream.Collectors.partitioningBy;
import static java.util.stream.Collectors.toList;

public class ExecutionService {

    static final IdleStrategy IDLER =
            new BackoffIdleStrategy(0, 0, MICROSECONDS.toNanos(1), MILLISECONDS.toNanos(1));
    private final ExecutorService blockingTaskletExecutor = newCachedThreadPool(new BlockingTaskThreadFactory());
    private final CooperativeWorker[] workers;
    private final Thread[] threads;
    private final String hzInstanceName;
    private final ILogger logger;

    public ExecutionService(HazelcastInstance hz, int threadCount) {
        this.hzInstanceName = hz.getName();
        this.workers = new CooperativeWorker[threadCount];
        this.threads = new Thread[threadCount];
        this.logger = hz.getLoggingService().getLogger(ExecutionService.class);
    }

    /**
     * @return instance of {@code java.util.concurrent.CompletableFuture}
     */
    public CompletionStage<Void> execute(
            List<? extends Tasklet> tasklets, @Nonnull Consumer<CompletionStage<Void>> doneCallback) {
        ensureStillRunning();
        final JobFuture jobFuture = new JobFuture(tasklets.size(), doneCallback);
        try {
            final Map<Boolean, List<Tasklet>> byCooperation =
                    tasklets.stream().collect(partitioningBy(Tasklet::isCooperative));
            submitCooperativeTasklets(jobFuture, byCooperation.get(true));
            submitBlockingTasklets(jobFuture, byCooperation.get(false));
        } catch (Throwable t) {
            jobFuture.completeExceptionally(t);
            doneCallback.accept(jobFuture);
        }
        return jobFuture;
    }

    public void shutdown() {
        blockingTaskletExecutor.shutdown();
        synchronized (this) {
            for (CooperativeWorker worker : workers) {
                if (worker != null) {
                    worker.isShutdown = true;
                }
            }
        }
    }

    private void ensureStillRunning() {
        if (blockingTaskletExecutor.isShutdown()) {
            throw new IllegalStateException("Execution service was ordered to shut down");
        }
    }

    private void submitBlockingTasklets(JobFuture jobFuture, List<Tasklet> tasklets) {
        jobFuture.blockingFutures = tasklets.stream()
                                            .peek(t -> t.init(jobFuture))
                                            .map(t -> new BlockingWorker(new TaskletTracker(t, jobFuture)))
                                            .map(blockingTaskletExecutor::submit)
                                            .collect(toList());
    }

    private void submitCooperativeTasklets(JobFuture jobFuture, List<Tasklet> tasklets) {
        ensureThreadsStarted();
        final List<TaskletTracker>[] trackersByThread = new List[workers.length];
        Arrays.setAll(trackersByThread, i -> new ArrayList());
        int i = 0;
        for (Tasklet t : tasklets) {
            t.init(jobFuture);
            trackersByThread[i++ % trackersByThread.length].add(new TaskletTracker(t, jobFuture));
        }
        for (i = 0; i < trackersByThread.length; i++) {
            workers[i].trackers.addAll(trackersByThread[i]);
        }
        Arrays.stream(threads).forEach(LockSupport::unpark);
    }

    private synchronized void ensureThreadsStarted() {
        if (workers[0] != null) {
            return;
        }
        Arrays.setAll(workers, i -> new CooperativeWorker(workers));
        Arrays.setAll(threads, i -> new Thread(workers[i],
                String.format("hz.%s.jet.cooperative.thread-%d", hzInstanceName, i)));
        Arrays.stream(threads).forEach(Thread::start);
    }

<<<<<<< HEAD
    private Thread createThread(Runnable r, String executorName, int seq) {
        return new Thread(r, threadNamePrefix() + executorName + ".thread-" + seq);
    }

    private String threadNamePrefix() {
        return "hz." + hzInstanceName + ".jet.";
    }

    private String trackersToString() {
        return Arrays.stream(workers)
                     .flatMap(w -> w.trackers.stream())
                     .map(Object::toString)
                     .sorted()
                     .collect(joining("\n"))
                + "\n-----------------";
    }

=======
>>>>>>> b39f6413
    private final class BlockingWorker implements Runnable {
        private final TaskletTracker tracker;

        private BlockingWorker(TaskletTracker tracker) {
            this.tracker = tracker;
        }

        @Override
        public void run() {
            final Tasklet t = tracker.tasklet;
            try {
                t.init(tracker.jobFuture);
                long idleCount = 0;
                for (ProgressState result;
                     !(result = t.call()).isDone() && !tracker.jobFuture.isCompletedExceptionally();
                ) {
                    if (result.isMadeProgress()) {
                        idleCount = 0;
                    } else {
                        IDLER.idle(++idleCount);
                    }
                }
            } catch (Throwable e) {
                logger.warning("Exception in " + t, e);
                tracker.jobFuture.completeExceptionally(new JetException("Exception in " + t + ": " + e, e));
            } finally {
                tracker.jobFuture.taskletDone();
            }
        }
    }

    private class CooperativeWorker implements Runnable {
        private final List<TaskletTracker> trackers;
        private final CooperativeWorker[] colleagues;
        private volatile boolean isShutdown;

        CooperativeWorker(CooperativeWorker[] colleagues) {
            this.colleagues = colleagues;
            this.trackers = new CopyOnWriteArrayList<>();
        }

        @Override
        public void run() {
            long idleCount = 0;
            while (!isShutdown) {
                boolean madeProgress = false;
                for (TaskletTracker t : trackers) {
                    final CooperativeWorker stealingWorker = t.stealingWorker.get();
                    if (stealingWorker != null) {
                        t.stealingWorker.set(null);
                        trackers.remove(t);
                        stealingWorker.trackers.add(t);
                        continue;
                    }
                    try {
                        final ProgressState result = t.tasklet.call();
                        if (result.isDone()) {
                            dismissTasklet(t);
                        } else {
                            madeProgress |= result.isMadeProgress();
                        }
                    } catch (Throwable e) {
                        logger.warning("Exception in " + t.tasklet, e);
                        t.jobFuture.completeExceptionally(new JetException("Exception in " + t.tasklet + ": " + e, e));
                    }
                    if (t.jobFuture.isCompletedExceptionally()) {
                        dismissTasklet(t);
                    }
                }
                if (madeProgress) {
                    idleCount = 0;
                } else {
                    IDLER.idle(++idleCount);
                }
            }
            // Best-effort attempt to release all tasklets. A tasklet can still be added
            // to a dead worker through work stealing.
            trackers.clear();
        }

        private void dismissTasklet(TaskletTracker t) {
            t.jobFuture.taskletDone();
            trackers.remove(t);
            stealWork();
        }

        private void stealWork() {
            while (true) {
                // start with own tasklet list, try to find a longer one
                List<TaskletTracker> toStealFrom = trackers;
                for (CooperativeWorker w : colleagues) {
                    if (w.trackers.size() > toStealFrom.size()) {
                        toStealFrom = w.trackers;
                    }
                }
                // if we couldn't find a list longer by at least two, there's nothing to steal
                if (toStealFrom.size() < trackers.size() + 2) {
                    return;
                }
                // now we must find a task on this list which isn't already scheduled for moving
                for (TaskletTracker t : toStealFrom) {
                    if (t.stealingWorker.compareAndSet(null, this)) {
                        return;
                    }
                }
            }
        }
    }

    private static final class TaskletTracker {
        final Tasklet tasklet;
        final JobFuture jobFuture;
        final AtomicReference<CooperativeWorker> stealingWorker = new AtomicReference<>();

        TaskletTracker(Tasklet tasklet, JobFuture jobFuture) {
            this.tasklet = tasklet;
            this.jobFuture = jobFuture;
        }

        @Override
        public String toString() {
            return "Tracking " + tasklet;
        }
    }

    private final class BlockingTaskThreadFactory implements ThreadFactory {
        private final AtomicInteger seq = new AtomicInteger();

        @Override
        public Thread newThread(@Nonnull Runnable r) {
            return new Thread(r,
                    String.format("hz.%s.jet.blocking.thread-%d", hzInstanceName, seq.getAndIncrement()));
        }
    }

    private static final class JobFuture extends CompletableFuture<Void> {

        private final AtomicInteger completionLatch;
        private final Consumer<CompletionStage<Void>> doneCallback;
        private List<Future> blockingFutures;

        JobFuture(int taskletCount, Consumer<CompletionStage<Void>> doneCallback) {
            this.doneCallback = doneCallback;
            this.completionLatch = new AtomicInteger(taskletCount);
        }

        @Override
        public boolean cancel(boolean mayInterruptIfRunning) {
            boolean cancelled = super.cancel(mayInterruptIfRunning);
            if (cancelled) {
                blockingFutures.forEach(f -> f.cancel(true)); // CompletableFuture.cancel ignores the flag
            }
            return cancelled;
        }

        @SuppressFBWarnings(value = "NP_NONNULL_PARAM_VIOLATION", justification = "CompletableFuture<Void>")
        private void taskletDone() {
            if (completionLatch.decrementAndGet() == 0) {
                complete(null);
                if (doneCallback != null) {
                    doneCallback.accept(this);
                }
            }
        }
    }
}<|MERGE_RESOLUTION|>--- conflicted
+++ resolved
@@ -133,15 +133,6 @@
         Arrays.stream(threads).forEach(Thread::start);
     }
 
-<<<<<<< HEAD
-    private Thread createThread(Runnable r, String executorName, int seq) {
-        return new Thread(r, threadNamePrefix() + executorName + ".thread-" + seq);
-    }
-
-    private String threadNamePrefix() {
-        return "hz." + hzInstanceName + ".jet.";
-    }
-
     private String trackersToString() {
         return Arrays.stream(workers)
                      .flatMap(w -> w.trackers.stream())
@@ -151,8 +142,6 @@
                 + "\n-----------------";
     }
 
-=======
->>>>>>> b39f6413
     private final class BlockingWorker implements Runnable {
         private final TaskletTracker tracker;
 
