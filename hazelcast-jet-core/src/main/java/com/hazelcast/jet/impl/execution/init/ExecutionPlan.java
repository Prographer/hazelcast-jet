/*
 * Copyright (c) 2008-2017, Hazelcast, Inc. All Rights Reserved.
 *
 * Licensed under the Apache License, Version 2.0 (the "License");
 * you may not use this file except in compliance with the License.
 * You may obtain a copy of the License at
 *
 * http://www.apache.org/licenses/LICENSE-2.0
 *
 * Unless required by applicable law or agreed to in writing, software
 * distributed under the License is distributed on an "AS IS" BASIS,
 * WITHOUT WARRANTIES OR CONDITIONS OF ANY KIND, either express or implied.
 * See the License for the specific language governing permissions and
 * limitations under the License.
 */

package com.hazelcast.jet.impl.execution.init;

import com.hazelcast.internal.util.concurrent.update.ConcurrentConveyor;
import com.hazelcast.internal.util.concurrent.update.OneToOneConcurrentArrayQueue;
import com.hazelcast.internal.util.concurrent.update.QueuedPipe;
import com.hazelcast.jet.Edge.ForwardingPattern;
import com.hazelcast.jet.JetException;
import com.hazelcast.jet.JetInstance;
import com.hazelcast.jet.Processor;
import com.hazelcast.jet.ProcessorSupplier;
import com.hazelcast.jet.config.JetConfig;
import com.hazelcast.jet.impl.JetService;
import com.hazelcast.jet.impl.execution.BlockingProcessorTasklet;
import com.hazelcast.jet.impl.execution.ConcurrentInboundEdgeStream;
import com.hazelcast.jet.impl.execution.ConveyorCollector;
import com.hazelcast.jet.impl.execution.ConveyorCollectorWithPartition;
import com.hazelcast.jet.impl.execution.CooperativeProcessorTasklet;
import com.hazelcast.jet.impl.execution.InboundEdgeStream;
import com.hazelcast.jet.impl.execution.OutboundCollector;
import com.hazelcast.jet.impl.execution.OutboundEdgeStream;
import com.hazelcast.jet.impl.execution.ReceiverTasklet;
import com.hazelcast.jet.impl.execution.SenderTasklet;
import com.hazelcast.jet.impl.execution.Tasklet;
import com.hazelcast.jet.impl.execution.init.Contexts.ProcCtx;
import com.hazelcast.jet.impl.execution.init.Contexts.ProcSupplierCtx;
import com.hazelcast.jet.impl.util.SkewReductionPolicy.SkewExceededAction;
import com.hazelcast.logging.ILogger;
import com.hazelcast.logging.Logger;
import com.hazelcast.nio.Address;
import com.hazelcast.nio.ObjectDataInput;
import com.hazelcast.nio.ObjectDataOutput;
import com.hazelcast.nio.serialization.IdentifiedDataSerializable;
import com.hazelcast.spi.NodeEngine;
import com.hazelcast.spi.partition.IPartitionService;

import java.io.IOException;
import java.util.ArrayList;
import java.util.Arrays;
import java.util.Collection;
import java.util.HashMap;
import java.util.List;
import java.util.Map;
import java.util.Objects;
import java.util.stream.IntStream;

import static com.hazelcast.internal.util.concurrent.update.ConcurrentConveyor.concurrentConveyor;
import static com.hazelcast.jet.impl.execution.OutboundCollector.compositeCollector;
import static com.hazelcast.jet.impl.util.Util.getJetInstance;
import static com.hazelcast.jet.impl.util.Util.getRemoteMembers;
import static com.hazelcast.jet.impl.util.Util.readList;
import static com.hazelcast.jet.impl.util.Util.writeList;
import static java.util.stream.Collectors.toList;
import static java.util.stream.Collectors.toMap;

public class ExecutionPlan implements IdentifiedDataSerializable {

    private static final ILogger LOGGER = Logger.getLogger(ExecutionPlan.class);

    private final List<Tasklet> tasklets = new ArrayList<>();
    // dest vertex id --> dest ordinal --> sender addr -> receiver tasklet
    private final Map<Integer, Map<Integer, Map<Address, ReceiverTasklet>>> receiverMap = new HashMap<>();
    // dest vertex id --> dest ordinal --> dest addr --> sender tasklet
    private final Map<Integer, Map<Integer, Map<Address, SenderTasklet>>> senderMap = new HashMap<>();

    private Address[] partitionOwners;
    private List<VertexDef> vertices = new ArrayList<>();
    private final Map<String, ConcurrentConveyor<Object>[]> localConveyorMap = new HashMap<>();
    private final Map<String, Map<Address, ConcurrentConveyor<Object>>> edgeSenderConveyorMap = new HashMap<>();
    private PartitionArrangement ptionArrgmt;

    private NodeEngine nodeEngine;
    private long executionId;


    ExecutionPlan() {
    }

    ExecutionPlan(Address[] partitionOwners) {
        this.partitionOwners = partitionOwners;
    }

    public void initialize(NodeEngine nodeEngine, long executionId) {
        this.nodeEngine = nodeEngine;
        this.executionId = executionId;
        initProcSuppliers();
        initDag();

        this.ptionArrgmt = new PartitionArrangement(partitionOwners, nodeEngine.getThisAddress());
        JetInstance instance = getJetInstance(nodeEngine);
        for (VertexDef srcVertex : vertices) {
            int processorIdx = 0;
            for (Processor p : createProcessors(srcVertex, srcVertex.parallelism())) {
                // createOutboundEdgeStreams() populates localConveyorMap and edgeSenderConveyorMap.
                // Also populates instance fields: senderMap, receiverMap, tasklets.
                List<OutboundEdgeStream> outboundStreams = createOutboundEdgeStreams(srcVertex, processorIdx);
                List<InboundEdgeStream> inboundStreams = createInboundEdgeStreams(srcVertex, processorIdx);
                ILogger logger =
                        nodeEngine.getLogger(p.getClass().getName() + '.' + srcVertex.name() + '#' + processorIdx);
                ProcCtx context =
                        new ProcCtx(instance, logger, srcVertex.name(), processorIdx + srcVertex.getProcIdxOffset());
                tasklets.add(p.isCooperative()
                        ? new CooperativeProcessorTasklet(srcVertex.name(), context, p, inboundStreams, outboundStreams)
                        : new BlockingProcessorTasklet(srcVertex.name(), context, p, inboundStreams, outboundStreams)
                );
                processorIdx++;
            }
        }
        List<ReceiverTasklet> allReceivers = receiverMap.values().stream()
                                                        .flatMap(o -> o.values().stream())
                                                        .flatMap(a -> a.values().stream())
                                                        .collect(toList());

        tasklets.addAll(allReceivers);
    }

    public List<ProcessorSupplier> getProcessorSuppliers() {
        return vertices.stream().map(VertexDef::processorSupplier).collect(toList());
    }

    public Map<Integer, Map<Integer, Map<Address, ReceiverTasklet>>> getReceiverMap() {
        return receiverMap;
    }

    public Map<Integer, Map<Integer, Map<Address, SenderTasklet>>> getSenderMap() {
        return senderMap;
    }

    public List<Tasklet> getTasklets() {
        return tasklets;
    }

    void addVertex(VertexDef vertex) {
        vertices.add(vertex);
    }

    // Implementation of IdentifiedDataSerializable

    @Override
    public int getFactoryId() {
        return JetImplDataSerializerHook.FACTORY_ID;
    }

    @Override
    public int getId() {
        return JetImplDataSerializerHook.EXECUTION_PLAN;
    }

    @Override
    public void writeData(ObjectDataOutput out) throws IOException {
        writeList(out, vertices);
        out.writeInt(partitionOwners.length);
        for (Address address : partitionOwners) {
            out.writeObject(address);
        }
    }

    @Override
    public void readData(ObjectDataInput in) throws IOException {
        vertices = readList(in);
        int len = in.readInt();
        partitionOwners = new Address[len];
        for (int i = 0; i < len; i++) {
            partitionOwners[i] = in.readObject();
        }
    }

    // End implementation of IdentifiedDataSerializable

    private void initProcSuppliers() {
        JetService service = nodeEngine.getService(JetService.SERVICE_NAME);
        vertices.forEach(v -> v.processorSupplier().init(
                new ProcSupplierCtx(service.getJetInstance(), v.parallelism())));
    }

    private void initDag() {
        final Map<Integer, VertexDef> vMap = vertices.stream().collect(toMap(VertexDef::vertexId, v -> v));
        vertices.forEach(v -> {
            v.inboundEdges().forEach(e -> e.initTransientFields(vMap, v, false));
            v.outboundEdges().forEach(e -> e.initTransientFields(vMap, v, true));
        });
        final IPartitionService partitionService = nodeEngine.getPartitionService();
        vertices.stream()
                .map(VertexDef::outboundEdges)
                .flatMap(List::stream)
                .map(EdgeDef::partitioner)
                .filter(Objects::nonNull)
                .forEach(p -> p.init(partitionService::getPartitionId));
    }

    private static Collection<? extends Processor> createProcessors(VertexDef vertexDef, int parallelism) {
        final Collection<? extends Processor> processors = vertexDef.processorSupplier().get(parallelism);
        if (processors.size() != parallelism) {
            throw new JetException("ProcessorSupplier failed to return the requested number of processors." +
                    " Requested: " + parallelism + ", returned: " + processors.size());
        }
        return processors;
    }

    /**
     * Populates {@code localConveyorMap}, {@code edgeSenderConveyorMap}.
     * Populates {@link #senderMap} and {@link #tasklets} fields.
     */
    private List<OutboundEdgeStream> createOutboundEdgeStreams(VertexDef srcVertex, int processorIdx) {
        final List<OutboundEdgeStream> outboundStreams = new ArrayList<>();
        for (EdgeDef edge : srcVertex.outboundEdges()) {
            final Map<Address, ConcurrentConveyor<Object>> memberToSenderConveyorMap =
                    edge.isDistributed() ? memberToSenderConveyorMap(edgeSenderConveyorMap, edge) : null;
            outboundStreams.add(createOutboundEdgeStream(edge, processorIdx, memberToSenderConveyorMap));
        }
        return outboundStreams;
    }

    /**
     * Creates (if absent) for the given edge one sender tasklet per remote member,
     * each with a single conveyor with a number of producer queues feeding it.
     * Populates the {@link #senderMap} and {@link #tasklets} fields.
     */
    private Map<Address, ConcurrentConveyor<Object>> memberToSenderConveyorMap(
            Map<String, Map<Address, ConcurrentConveyor<Object>>> edgeSenderConveyorMap, EdgeDef edge
    ) {
        assert edge.isDistributed() : "Edge is not distributed";
        return edgeSenderConveyorMap.computeIfAbsent(edge.edgeId(), x -> {
            final Map<Address, ConcurrentConveyor<Object>> addrToConveyor = new HashMap<>();
            for (Address destAddr : getRemoteMembers(nodeEngine)) {
                final ConcurrentConveyor<Object> conveyor =
                        createConveyorArray(1, edge.sourceVertex().parallelism(), edge.getConfig().getQueueSize())[0];
                final ConcurrentInboundEdgeStream inboundEdgeStream = createInboundEdgeStream(
                        edge.destOrdinal(), edge.priority(), conveyor);
                final int destVertexId = edge.destVertex().vertexId();
                final SenderTasklet t = new SenderTasklet(inboundEdgeStream, nodeEngine,
                        destAddr, executionId, destVertexId, edge.getConfig().getPacketSizeLimit());
                senderMap.computeIfAbsent(destVertexId, xx -> new HashMap<>())
                         .computeIfAbsent(edge.destOrdinal(), xx -> new HashMap<>())
                         .put(destAddr, t);
                tasklets.add(t);
                addrToConveyor.put(destAddr, conveyor);
            }
            return addrToConveyor;
        });
    }

    @SuppressWarnings("unchecked")
    private static ConcurrentConveyor<Object>[] createConveyorArray(int count, int queueCount, int queueSize) {
        ConcurrentConveyor<Object>[] concurrentConveyors = new ConcurrentConveyor[count];
        Arrays.setAll(concurrentConveyors, i -> {
            QueuedPipe<Object>[] queues = new QueuedPipe[queueCount];
            Arrays.setAll(queues, j -> new OneToOneConcurrentArrayQueue<>(queueSize));
            return concurrentConveyor(null, queues);
        });
        return concurrentConveyors;
    }

    private OutboundEdgeStream createOutboundEdgeStream(
            EdgeDef edge, int processorIndex, Map<Address, ConcurrentConveyor<Object>> senderConveyorMap
    ) {
        final int totalPtionCount = nodeEngine.getPartitionService().getPartitionCount();
        OutboundCollector[] outboundCollectors = createOutboundCollectors(edge, processorIndex, senderConveyorMap);
        int outboxLimit = edge.isBuffered() ? Integer.MAX_VALUE : edge.getConfig().getOutboxLimit();
        OutboundCollector compositeCollector = compositeCollector(outboundCollectors, edge, totalPtionCount);
        return new OutboundEdgeStream(edge.sourceOrdinal(), outboxLimit, compositeCollector);
    }

    private OutboundCollector[] createOutboundCollectors(EdgeDef edge, int processorIndex,
                                                      Map<Address, ConcurrentConveyor<Object>> senderConveyorMap) {
        final int upstreamParallelism = edge.sourceVertex().parallelism();
        final int downstreamParallelism = edge.destVertex().parallelism();
        final int numRemoteMembers = ptionArrgmt.remotePartitionAssignment.get().size();
        final int queueSize = edge.getConfig().getQueueSize();

        final int[][] ptionsPerProcessor =
                ptionArrgmt.assignPartitionsToProcessors(downstreamParallelism, edge.isDistributed());

        // in a one to many edge, each downstream processor is assigned only one processor.
        if (edge.forwardingPattern() == ForwardingPattern.ONE_TO_MANY) {
            if (downstreamParallelism < upstreamParallelism) {
                throw new IllegalArgumentException("Downstream parallelism (" + downstreamParallelism
                        + ") should be greater than or equal to upstream parallelism (" + upstreamParallelism
                        + ") for a ONE_TO_MANY edge " + edge.toString());
            }
            if (edge.isDistributed()) {
                throw new IllegalArgumentException("One to many edges must be local: " + edge.toString());
            }

            // there is only one producer per consumer for a one to many edge, so queueCount is always 1
            ConcurrentConveyor<Object>[] localConveyors = localConveyorMap.computeIfAbsent(edge.edgeId(),
                    e -> createConveyorArray(downstreamParallelism, 1, queueSize));
            return IntStream.range(0, downstreamParallelism)
                            .filter(i -> i % upstreamParallelism == processorIndex)
                            .mapToObj(i -> new ConveyorCollector(localConveyors[i], 0, ptionsPerProcessor[i]))
                            .toArray(OutboundCollector[]::new);
        }

        /*
         * Each edge is represented by an array of conveyors between the producers and consumers
         * There are as many conveyors as there are consumers.
         * Each conveyor has one queue per producer.
         *
         * For a distributed edge, there is one additional producer per member represented
         * by the ReceiverTasklet.
         */
        final ConcurrentConveyor<Object>[] localConveyors = localConveyorMap.computeIfAbsent(edge.edgeId(),
                e -> {
                    int queueCount = upstreamParallelism + (edge.isDistributed() ? numRemoteMembers : 0);
                    return createConveyorArray(downstreamParallelism, queueCount, queueSize);
                });
        final OutboundCollector[] localCollectors = new OutboundCollector[downstreamParallelism];
        Arrays.setAll(localCollectors, n ->
                new ConveyorCollector(localConveyors[n], processorIndex, ptionsPerProcessor[n]));

        // in a local edge, we only have the local collectors.
        if (!edge.isDistributed()) {
            return localCollectors;
        }
<<<<<<< HEAD

        // in a distributed edge, allCollectors[0] is the composite of local collectors, and
        // allCollectors[n] where n > 0 is a collector pointing to a remote member _n_.
        final int totalPtionCount = nodeEngine.getPartitionService().getPartitionCount();
        final OutboundCollector[] allCollectors;
        createIfAbsentReceiverTasklet(edge, ptionsPerProcessor, totalPtionCount);

        // assign remote partitions to outbound data collectors
        final Map<Address, int[]> memberToPartitions = ptionArrgmt.remotePartitionAssignment.get();
        allCollectors = new OutboundCollector[memberToPartitions.size() + 1];
        allCollectors[0] = compositeCollector(localCollectors, edge, totalPtionCount);
        int index = 1;
        for (Map.Entry<Address, int[]> entry : memberToPartitions.entrySet()) {
            allCollectors[index++] = new ConveyorCollectorWithPartition(senderConveyorMap.get(entry.getKey()),
                    processorIndex, entry.getValue());
        }
        return allCollectors;
=======
        return new OutboundEdgeStream(edge.sourceOrdinal(),
                edge.isBuffered() ? Integer.MAX_VALUE : edge.getConfig().getOutboxCapacity(),
                compositeCollector(allCollectors, edge, totalPtionCount));
>>>>>>> 90634f45
    }

    private void createIfAbsentReceiverTasklet(EdgeDef edge, int[][] ptionsPerProcessor, int totalPtionCount) {
        final ConcurrentConveyor<Object>[] localConveyors = localConveyorMap.get(edge.edgeId());

        receiverMap.computeIfAbsent(edge.destVertex().vertexId(), x -> new HashMap<>())
                   .computeIfAbsent(edge.destOrdinal(), x -> {
                       Map<Address, ReceiverTasklet> addrToTasklet = new HashMap<>();
                       //create a receiver per address
                       int offset = 0;
                       for (Address addr : ptionArrgmt.remotePartitionAssignment.get().keySet()) {
                           final OutboundCollector[] collectors = new OutboundCollector[ptionsPerProcessor.length];
                           // assign the queues starting from end
                           final int queueOffset = --offset;
                           Arrays.setAll(collectors, n -> new ConveyorCollector(
                                   localConveyors[n], localConveyors[n].queueCount() + queueOffset,
                                   ptionsPerProcessor[n]));
                           final OutboundCollector collector = compositeCollector(collectors, edge, totalPtionCount);
                           ReceiverTasklet receiverTasklet = new ReceiverTasklet(
                                   collector, edge.getConfig().getReceiveWindowMultiplier(),
                                   getConfig().getInstanceConfig().getFlowControlPeriodMs());
                           addrToTasklet.put(addr, receiverTasklet);
                       }
                       return addrToTasklet;
                   });
    }

    private JetConfig getConfig() {
        JetService service = nodeEngine.getService(JetService.SERVICE_NAME);
        return service.getJetInstance().getConfig();
    }

    private List<InboundEdgeStream> createInboundEdgeStreams(VertexDef srcVertex, int processorIdx) {
        final List<InboundEdgeStream> inboundStreams = new ArrayList<>();
        for (EdgeDef inEdge : srcVertex.inboundEdges()) {
            // each tasklet has one input conveyor per edge
            final ConcurrentConveyor<Object> conveyor = localConveyorMap.get(inEdge.edgeId())[processorIdx];
            inboundStreams.add(createInboundEdgeStream(inEdge.destOrdinal(), inEdge.priority(), conveyor));
        }
        return inboundStreams;
    }

    @SuppressWarnings("checkstyle:magicnumber")
    private static ConcurrentInboundEdgeStream createInboundEdgeStream(
            int ordinal, int priority, ConcurrentConveyor<Object> conveyor
    ) {
        // TODO set these params through Edge
        return new ConcurrentInboundEdgeStream(conveyor, ordinal, priority, 6000, 1500,
                SkewExceededAction.NO_ACTION);
    }
}
<|MERGE_RESOLUTION|>--- conflicted
+++ resolved
@@ -271,7 +271,7 @@
     ) {
         final int totalPtionCount = nodeEngine.getPartitionService().getPartitionCount();
         OutboundCollector[] outboundCollectors = createOutboundCollectors(edge, processorIndex, senderConveyorMap);
-        int outboxLimit = edge.isBuffered() ? Integer.MAX_VALUE : edge.getConfig().getOutboxLimit();
+        int outboxLimit = edge.isBuffered() ? Integer.MAX_VALUE : edge.getConfig().getOutboxCapacity();
         OutboundCollector compositeCollector = compositeCollector(outboundCollectors, edge, totalPtionCount);
         return new OutboundEdgeStream(edge.sourceOrdinal(), outboxLimit, compositeCollector);
     }
@@ -291,10 +291,10 @@
             if (downstreamParallelism < upstreamParallelism) {
                 throw new IllegalArgumentException("Downstream parallelism (" + downstreamParallelism
                         + ") should be greater than or equal to upstream parallelism (" + upstreamParallelism
-                        + ") for a ONE_TO_MANY edge " + edge.toString());
+                        + ") for a ONE_TO_MANY edge " + edge);
             }
             if (edge.isDistributed()) {
-                throw new IllegalArgumentException("One to many edges must be local: " + edge.toString());
+                throw new IllegalArgumentException("One to many edges must be local: " + edge);
             }
 
             // there is only one producer per consumer for a one to many edge, so queueCount is always 1
@@ -327,7 +327,6 @@
         if (!edge.isDistributed()) {
             return localCollectors;
         }
-<<<<<<< HEAD
 
         // in a distributed edge, allCollectors[0] is the composite of local collectors, and
         // allCollectors[n] where n > 0 is a collector pointing to a remote member _n_.
@@ -345,11 +344,6 @@
                     processorIndex, entry.getValue());
         }
         return allCollectors;
-=======
-        return new OutboundEdgeStream(edge.sourceOrdinal(),
-                edge.isBuffered() ? Integer.MAX_VALUE : edge.getConfig().getOutboxCapacity(),
-                compositeCollector(allCollectors, edge, totalPtionCount));
->>>>>>> 90634f45
     }
 
     private void createIfAbsentReceiverTasklet(EdgeDef edge, int[][] ptionsPerProcessor, int totalPtionCount) {
