/*
 * Copyright (c) 2008-2017, Hazelcast, Inc. All Rights Reserved.
 *
 * Licensed under the Apache License, Version 2.0 (the "License");
 * you may not use this file except in compliance with the License.
 * You may obtain a copy of the License at
 *
 * http://www.apache.org/licenses/LICENSE-2.0
 *
 * Unless required by applicable law or agreed to in writing, software
 * distributed under the License is distributed on an "AS IS" BASIS,
 * WITHOUT WARRANTIES OR CONDITIONS OF ANY KIND, either express or implied.
 * See the License for the specific language governing permissions and
 * limitations under the License.
 */

package com.hazelcast.jet.impl.execution.init;

import com.hazelcast.internal.util.concurrent.update.ConcurrentConveyor;
import com.hazelcast.internal.util.concurrent.update.OneToOneConcurrentArrayQueue;
import com.hazelcast.internal.util.concurrent.update.QueuedPipe;
import com.hazelcast.jet.Edge.ForwardingPattern;
import com.hazelcast.jet.JetException;
import com.hazelcast.jet.JetInstance;
import com.hazelcast.jet.Processor;
import com.hazelcast.jet.ProcessorSupplier;
import com.hazelcast.jet.config.JetConfig;
import com.hazelcast.jet.impl.JetService;
import com.hazelcast.jet.impl.execution.BlockingProcessorTasklet;
import com.hazelcast.jet.impl.execution.ConcurrentInboundEdgeStream;
import com.hazelcast.jet.impl.execution.ConveyorCollector;
import com.hazelcast.jet.impl.execution.ConveyorCollectorWithPartition;
import com.hazelcast.jet.impl.execution.InboundEdgeStream;
import com.hazelcast.jet.impl.execution.OutboundCollector;
import com.hazelcast.jet.impl.execution.OutboundEdgeStream;
import com.hazelcast.jet.impl.execution.CooperativeProcessorTasklet;
import com.hazelcast.jet.impl.execution.ReceiverTasklet;
import com.hazelcast.jet.impl.execution.SenderTasklet;
import com.hazelcast.jet.impl.execution.Tasklet;
import com.hazelcast.jet.impl.execution.init.Contexts.ProcCtx;
import com.hazelcast.jet.impl.execution.init.Contexts.ProcSupplierCtx;
import com.hazelcast.jet.impl.util.SkewReductionPolicy.SkewExceededAction;
import com.hazelcast.logging.ILogger;
import com.hazelcast.logging.Logger;
import com.hazelcast.nio.Address;
import com.hazelcast.nio.ObjectDataInput;
import com.hazelcast.nio.ObjectDataOutput;
import com.hazelcast.nio.serialization.IdentifiedDataSerializable;
import com.hazelcast.spi.NodeEngine;
import com.hazelcast.spi.partition.IPartitionService;

import java.io.IOException;
import java.util.ArrayList;
import java.util.Arrays;
import java.util.Collection;
import java.util.HashMap;
import java.util.List;
import java.util.Map;
import java.util.Objects;
import java.util.stream.IntStream;

import static com.hazelcast.internal.util.concurrent.update.ConcurrentConveyor.concurrentConveyor;
import static com.hazelcast.jet.impl.execution.OutboundCollector.compositeCollector;
import static com.hazelcast.jet.impl.util.Util.getJetInstance;
import static com.hazelcast.jet.impl.util.Util.getRemoteMembers;
import static com.hazelcast.jet.impl.util.Util.readList;
import static com.hazelcast.jet.impl.util.Util.writeList;
import static java.util.stream.Collectors.toList;
import static java.util.stream.Collectors.toMap;

public class ExecutionPlan implements IdentifiedDataSerializable {

    private static final ILogger LOGGER = Logger.getLogger(ExecutionPlan.class);

    private final List<Tasklet> tasklets = new ArrayList<>();
    // dest vertex id --> dest ordinal --> sender addr -> receiver tasklet
    private final Map<Integer, Map<Integer, Map<Address, ReceiverTasklet>>> receiverMap = new HashMap<>();
    // dest vertex id --> dest ordinal --> dest addr --> sender tasklet
    private final Map<Integer, Map<Integer, Map<Address, SenderTasklet>>> senderMap = new HashMap<>();

    private Address[] partitionOwners;
    private List<VertexDef> vertices = new ArrayList<>();
    private final Map<String, ConcurrentConveyor<Object>[]> localConveyorMap = new HashMap<>();
    private final Map<String, Map<Address, ConcurrentConveyor<Object>>> edgeSenderConveyorMap = new HashMap<>();
    private PartitionArrangement ptionArrgmt;

    private NodeEngine nodeEngine;
    private long executionId;


    ExecutionPlan() {
    }

    ExecutionPlan(Address[] partitionOwners) {
        this.partitionOwners = partitionOwners;
    }

    public void initialize(NodeEngine nodeEngine, long executionId) {
        this.nodeEngine = nodeEngine;
        this.executionId = executionId;
        initProcSuppliers();
        initDag();

        this.ptionArrgmt = new PartitionArrangement(partitionOwners, nodeEngine.getThisAddress());
        JetInstance instance = getJetInstance(nodeEngine);
        for (VertexDef srcVertex : vertices) {
            int processorIdx = 0;
            for (Processor p : createProcessors(srcVertex, srcVertex.parallelism())) {
                // createOutboundEdgeStreams() populates localConveyorMap and edgeSenderConveyorMap.
                // Also populates instance fields: senderMap, receiverMap, tasklets.
<<<<<<< HEAD
                List<OutboundEdgeStream> outboundStreams = createOutboundEdgeStreams(srcVertex, processorIdx);
                List<InboundEdgeStream> inboundStreams = createInboundEdgeStreams(srcVertex, processorIdx);
                ILogger logger =
                        nodeEngine.getLogger(p.getClass().getName() + '.' + srcVertex.name() + '#' + processorIdx);
                ProcCtx context =
                        new ProcCtx(instance, logger, srcVertex.name(), processorIdx + srcVertex.getProcIdxOffset());
                tasklets.add(new ProcessorTasklet(srcVertex.name(), context, p, inboundStreams, outboundStreams));
                processorIdx++;
=======
                final List<OutboundEdgeStream> outboundStreams = createOutboundEdgeStreams(srcVertex, processorIdx);
                final List<InboundEdgeStream> inboundStreams = createInboundEdgeStreams(srcVertex, processorIdx);
                ILogger logger = nodeEngine.getLogger(p.getClass().getName() + '.'
                        + srcVertex.name() + '(' + p.getClass().getSimpleName() + ")#" + processorIdx);
                ProcCtx context = new ProcCtx(instance, logger, srcVertex.name(), processorIdx);
                tasklets.add(p.isCooperative()
                        ? new CooperativeProcessorTasklet(srcVertex.name(), context, p, inboundStreams, outboundStreams)
                        : new BlockingProcessorTasklet(srcVertex.name(), context, p, inboundStreams, outboundStreams)
                );
>>>>>>> b39f6413
            }
        }
        List<ReceiverTasklet> allReceivers = receiverMap.values().stream()
                                                        .flatMap(o -> o.values().stream())
                                                        .flatMap(a -> a.values().stream())
                                                        .collect(toList());

        tasklets.addAll(allReceivers);
    }

    public List<ProcessorSupplier> getProcessorSuppliers() {
        return vertices.stream().map(VertexDef::processorSupplier).collect(toList());
    }

    public Map<Integer, Map<Integer, Map<Address, ReceiverTasklet>>> getReceiverMap() {
        return receiverMap;
    }

    public Map<Integer, Map<Integer, Map<Address, SenderTasklet>>> getSenderMap() {
        return senderMap;
    }

    public List<Tasklet> getTasklets() {
        return tasklets;
    }

    void addVertex(VertexDef vertex) {
        vertices.add(vertex);
    }

    // Implementation of IdentifiedDataSerializable

    @Override
    public int getFactoryId() {
        return JetImplDataSerializerHook.FACTORY_ID;
    }

    @Override
    public int getId() {
        return JetImplDataSerializerHook.EXECUTION_PLAN;
    }

    @Override
    public void writeData(ObjectDataOutput out) throws IOException {
        writeList(out, vertices);
        out.writeInt(partitionOwners.length);
        for (Address address : partitionOwners) {
            out.writeObject(address);
        }
    }

    @Override
    public void readData(ObjectDataInput in) throws IOException {
        vertices = readList(in);
        int len = in.readInt();
        partitionOwners = new Address[len];
        for (int i = 0; i < len; i++) {
            partitionOwners[i] = in.readObject();
        }
    }

    // End implementation of IdentifiedDataSerializable

    private void initProcSuppliers() {
        JetService service = nodeEngine.getService(JetService.SERVICE_NAME);
        vertices.forEach(v -> v.processorSupplier().init(
                new ProcSupplierCtx(service.getJetInstance(), v.parallelism())));
    }

    private void initDag() {
        final Map<Integer, VertexDef> vMap = vertices.stream().collect(toMap(VertexDef::vertexId, v -> v));
        vertices.forEach(v -> {
            v.inboundEdges().forEach(e -> e.initTransientFields(vMap, v, false));
            v.outboundEdges().forEach(e -> e.initTransientFields(vMap, v, true));
        });
        final IPartitionService partitionService = nodeEngine.getPartitionService();
        vertices.stream()
                .map(VertexDef::outboundEdges)
                .flatMap(List::stream)
                .map(EdgeDef::partitioner)
                .filter(Objects::nonNull)
                .forEach(p -> p.init(partitionService::getPartitionId));
    }

    private static Collection<? extends Processor> createProcessors(VertexDef vertexDef, int parallelism) {
        final Collection<? extends Processor> processors = vertexDef.processorSupplier().get(parallelism);
        if (processors.size() != parallelism) {
            throw new JetException("ProcessorSupplier failed to return the requested number of processors." +
                    " Requested: " + parallelism + ", returned: " + processors.size());
        }
        return processors;
    }

    /**
     * Populates {@code localConveyorMap}, {@code edgeSenderConveyorMap}.
     * Populates {@link #senderMap} and {@link #tasklets} fields.
     */
    private List<OutboundEdgeStream> createOutboundEdgeStreams(VertexDef srcVertex, int processorIdx) {
        final List<OutboundEdgeStream> outboundStreams = new ArrayList<>();
        for (EdgeDef edge : srcVertex.outboundEdges()) {
            final Map<Address, ConcurrentConveyor<Object>> memberToSenderConveyorMap =
                    edge.isDistributed() ? memberToSenderConveyorMap(edgeSenderConveyorMap, edge) : null;
            outboundStreams.add(createOutboundEdgeStream(edge, processorIdx, memberToSenderConveyorMap));
        }
        return outboundStreams;
    }

    /**
     * Creates (if absent) for the given edge one sender tasklet per remote member,
     * each with a single conveyor with a number of producer queues feeding it.
     * Populates the {@link #senderMap} and {@link #tasklets} fields.
     */
    private Map<Address, ConcurrentConveyor<Object>> memberToSenderConveyorMap(
            Map<String, Map<Address, ConcurrentConveyor<Object>>> edgeSenderConveyorMap, EdgeDef edge
    ) {
        assert edge.isDistributed() : "Edge is not distributed";
        return edgeSenderConveyorMap.computeIfAbsent(edge.edgeId(), x -> {
            final Map<Address, ConcurrentConveyor<Object>> addrToConveyor = new HashMap<>();
            for (Address destAddr : getRemoteMembers(nodeEngine)) {
                final ConcurrentConveyor<Object> conveyor =
                        createConveyorArray(1, edge.sourceVertex().parallelism(), edge.getConfig().getQueueSize())[0];
                final ConcurrentInboundEdgeStream inboundEdgeStream = createInboundEdgeStream(
                        edge.destOrdinal(), edge.priority(), conveyor);
                final int destVertexId = edge.destVertex().vertexId();
                final SenderTasklet t = new SenderTasklet(inboundEdgeStream, nodeEngine,
                        destAddr, executionId, destVertexId, edge.getConfig().getPacketSizeLimit());
                senderMap.computeIfAbsent(destVertexId, xx -> new HashMap<>())
                         .computeIfAbsent(edge.destOrdinal(), xx -> new HashMap<>())
                         .put(destAddr, t);
                tasklets.add(t);
                addrToConveyor.put(destAddr, conveyor);
            }
            return addrToConveyor;
        });
    }

    @SuppressWarnings("unchecked")
    private static ConcurrentConveyor<Object>[] createConveyorArray(int count, int queueCount, int queueSize) {
        ConcurrentConveyor<Object>[] concurrentConveyors = new ConcurrentConveyor[count];
        Arrays.setAll(concurrentConveyors, i -> {
            QueuedPipe<Object>[] queues = new QueuedPipe[queueCount];
            Arrays.setAll(queues, j -> new OneToOneConcurrentArrayQueue<>(queueSize));
            return concurrentConveyor(null, queues);
        });
        return concurrentConveyors;
    }

    private OutboundEdgeStream createOutboundEdgeStream(
            EdgeDef edge, int processorIndex, Map<Address, ConcurrentConveyor<Object>> senderConveyorMap
    ) {
        final int totalPtionCount = nodeEngine.getPartitionService().getPartitionCount();
        OutboundCollector[] outboundCollectors = createOutboundCollectors(edge, processorIndex, senderConveyorMap);
        int outboxLimit = edge.isBuffered() ? Integer.MAX_VALUE : edge.getConfig().getOutboxLimit();
        OutboundCollector compositeCollector = compositeCollector(outboundCollectors, edge, totalPtionCount);
        return new OutboundEdgeStream(edge.sourceOrdinal(), outboxLimit, compositeCollector);
    }

    private OutboundCollector[] createOutboundCollectors(EdgeDef edge, int processorIndex,
                                                      Map<Address, ConcurrentConveyor<Object>> senderConveyorMap) {
        final int upstreamParallelism = edge.sourceVertex().parallelism();
        final int downstreamParallelism = edge.destVertex().parallelism();
        final int numRemoteMembers = ptionArrgmt.remotePartitionAssignment.get().size();
        final int queueSize = edge.getConfig().getQueueSize();

        final int[][] ptionsPerProcessor =
                ptionArrgmt.assignPartitionsToProcessors(downstreamParallelism, edge.isDistributed());

        // in a one to many edge, each downstream processor is assigned only one processor.
        if (edge.forwardingPattern() == ForwardingPattern.ONE_TO_MANY) {
            if (downstreamParallelism < upstreamParallelism) {
                throw new IllegalArgumentException("Downstream parallelism (" + downstreamParallelism
                        + ") should be greater than or equal to upstream parallelism (" + upstreamParallelism
                        + ") for a ONE_TO_MANY edge " + edge.toString());
            }
            if (edge.isDistributed()) {
                throw new IllegalArgumentException("One to many edges must be local: " + edge.toString());
            }

            // there is only one producer per consumer for a one to many edge, so queueCount is always 1
            ConcurrentConveyor<Object>[] localConveyors = localConveyorMap.computeIfAbsent(edge.edgeId(),
                    e -> createConveyorArray(downstreamParallelism, 1, queueSize));
            return IntStream.range(0, downstreamParallelism)
                            .filter(i -> i % upstreamParallelism == processorIndex)
                            .mapToObj(i -> new ConveyorCollector(localConveyors[i], 0, ptionsPerProcessor[i]))
                            .toArray(OutboundCollector[]::new);
        }

        /*
         * Each edge is represented by an array of conveyors between the producers and consumers
         * There are as many conveyors as there are consumers.
         * Each conveyor has one queue per producer.
         *
         * For a distributed edge, there is one additional producer per member represented
         * by the ReceiverTasklet.
         */
        final ConcurrentConveyor<Object>[] localConveyors = localConveyorMap.computeIfAbsent(edge.edgeId(),
                e -> {
                    int queueCount = upstreamParallelism + (edge.isDistributed() ? numRemoteMembers : 0);
                    return createConveyorArray(downstreamParallelism, queueCount, queueSize);
                });
        final OutboundCollector[] localCollectors = new OutboundCollector[downstreamParallelism];
        Arrays.setAll(localCollectors, n ->
                new ConveyorCollector(localConveyors[n], processorIndex, ptionsPerProcessor[n]));

        // in a local edge, we only have the local collectors.
        if (!edge.isDistributed()) {
            return localCollectors;
        }

        // in a distributed edge, allCollectors[0] is the composite of local collectors, and
        // allCollectors[n] where n > 0 is a collector pointing to a remote member _n_.
        final int totalPtionCount = nodeEngine.getPartitionService().getPartitionCount();
        final OutboundCollector[] allCollectors;
        createIfAbsentReceiverTasklet(edge, ptionsPerProcessor, totalPtionCount);

        // assign remote partitions to outbound data collectors
        final Map<Address, int[]> memberToPartitions = ptionArrgmt.remotePartitionAssignment.get();
        allCollectors = new OutboundCollector[memberToPartitions.size() + 1];
        allCollectors[0] = compositeCollector(localCollectors, edge, totalPtionCount);
        int index = 1;
        for (Map.Entry<Address, int[]> entry : memberToPartitions.entrySet()) {
            allCollectors[index++] = new ConveyorCollectorWithPartition(senderConveyorMap.get(entry.getKey()),
                    processorIndex, entry.getValue());
        }
        return allCollectors;
    }

    private void createIfAbsentReceiverTasklet(EdgeDef edge, int[][] ptionsPerProcessor, int totalPtionCount) {
        final ConcurrentConveyor<Object>[] localConveyors = localConveyorMap.get(edge.edgeId());

        receiverMap.computeIfAbsent(edge.destVertex().vertexId(), x -> new HashMap<>())
                   .computeIfAbsent(edge.destOrdinal(), x -> {
                       Map<Address, ReceiverTasklet> addrToTasklet = new HashMap<>();
                       //create a receiver per address
                       int offset = 0;
                       for (Address addr : ptionArrgmt.remotePartitionAssignment.get().keySet()) {
                           final OutboundCollector[] collectors = new OutboundCollector[ptionsPerProcessor.length];
                           // assign the queues starting from end
                           final int queueOffset = --offset;
                           Arrays.setAll(collectors, n -> new ConveyorCollector(
                                   localConveyors[n], localConveyors[n].queueCount() + queueOffset,
                                   ptionsPerProcessor[n]));
                           final OutboundCollector collector = compositeCollector(collectors, edge, totalPtionCount);
                           ReceiverTasklet receiverTasklet = new ReceiverTasklet(
                                   collector, edge.getConfig().getReceiveWindowMultiplier(),
                                   getConfig().getInstanceConfig().getFlowControlPeriodMs());
                           addrToTasklet.put(addr, receiverTasklet);
                       }
                       return addrToTasklet;
                   });
    }

    private JetConfig getConfig() {
        JetService service = nodeEngine.getService(JetService.SERVICE_NAME);
        return service.getJetInstance().getConfig();
    }

    private List<InboundEdgeStream> createInboundEdgeStreams(VertexDef srcVertex, int processorIdx) {
        final List<InboundEdgeStream> inboundStreams = new ArrayList<>();
        for (EdgeDef inEdge : srcVertex.inboundEdges()) {
            // each tasklet has one input conveyor per edge
            final ConcurrentConveyor<Object> conveyor = localConveyorMap.get(inEdge.edgeId())[processorIdx];
            inboundStreams.add(createInboundEdgeStream(inEdge.destOrdinal(), inEdge.priority(), conveyor));
        }
        return inboundStreams;
    }

    @SuppressWarnings("checkstyle:magicnumber")
    private static ConcurrentInboundEdgeStream createInboundEdgeStream(
            int ordinal, int priority, ConcurrentConveyor<Object> conveyor
    ) {
        // TODO set these params through Edge
        return new ConcurrentInboundEdgeStream(conveyor, ordinal, priority, 6000, 1500,
                SkewExceededAction.NO_ACTION);
    }
}
<|MERGE_RESOLUTION|>--- conflicted
+++ resolved
@@ -30,10 +30,10 @@
 import com.hazelcast.jet.impl.execution.ConcurrentInboundEdgeStream;
 import com.hazelcast.jet.impl.execution.ConveyorCollector;
 import com.hazelcast.jet.impl.execution.ConveyorCollectorWithPartition;
+import com.hazelcast.jet.impl.execution.CooperativeProcessorTasklet;
 import com.hazelcast.jet.impl.execution.InboundEdgeStream;
 import com.hazelcast.jet.impl.execution.OutboundCollector;
 import com.hazelcast.jet.impl.execution.OutboundEdgeStream;
-import com.hazelcast.jet.impl.execution.CooperativeProcessorTasklet;
 import com.hazelcast.jet.impl.execution.ReceiverTasklet;
 import com.hazelcast.jet.impl.execution.SenderTasklet;
 import com.hazelcast.jet.impl.execution.Tasklet;
@@ -108,26 +108,17 @@
             for (Processor p : createProcessors(srcVertex, srcVertex.parallelism())) {
                 // createOutboundEdgeStreams() populates localConveyorMap and edgeSenderConveyorMap.
                 // Also populates instance fields: senderMap, receiverMap, tasklets.
-<<<<<<< HEAD
                 List<OutboundEdgeStream> outboundStreams = createOutboundEdgeStreams(srcVertex, processorIdx);
                 List<InboundEdgeStream> inboundStreams = createInboundEdgeStreams(srcVertex, processorIdx);
                 ILogger logger =
                         nodeEngine.getLogger(p.getClass().getName() + '.' + srcVertex.name() + '#' + processorIdx);
                 ProcCtx context =
                         new ProcCtx(instance, logger, srcVertex.name(), processorIdx + srcVertex.getProcIdxOffset());
-                tasklets.add(new ProcessorTasklet(srcVertex.name(), context, p, inboundStreams, outboundStreams));
-                processorIdx++;
-=======
-                final List<OutboundEdgeStream> outboundStreams = createOutboundEdgeStreams(srcVertex, processorIdx);
-                final List<InboundEdgeStream> inboundStreams = createInboundEdgeStreams(srcVertex, processorIdx);
-                ILogger logger = nodeEngine.getLogger(p.getClass().getName() + '.'
-                        + srcVertex.name() + '(' + p.getClass().getSimpleName() + ")#" + processorIdx);
-                ProcCtx context = new ProcCtx(instance, logger, srcVertex.name(), processorIdx);
                 tasklets.add(p.isCooperative()
                         ? new CooperativeProcessorTasklet(srcVertex.name(), context, p, inboundStreams, outboundStreams)
                         : new BlockingProcessorTasklet(srcVertex.name(), context, p, inboundStreams, outboundStreams)
                 );
->>>>>>> b39f6413
+                processorIdx++;
             }
         }
         List<ReceiverTasklet> allReceivers = receiverMap.values().stream()
