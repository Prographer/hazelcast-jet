--- conflicted
+++ resolved
@@ -43,13 +43,6 @@
 
     @Override
     public boolean complete() {
-<<<<<<< HEAD
-        if (result != null) {
-            tryEmit(result);
-        }
-        return true;
-=======
         return result == null || tryEmit(result);
->>>>>>> 90634f45
     }
 }