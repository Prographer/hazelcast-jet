--- conflicted
+++ resolved
@@ -44,11 +44,6 @@
 
     @Override
     public boolean complete() {
-<<<<<<< HEAD
-        tryEmit(match);
-        return true;
-=======
         return tryEmit(match);
->>>>>>> 90634f45
     }
 }