--- conflicted
+++ resolved
@@ -908,12 +908,7 @@
 
         @Override
         public boolean complete() {
-<<<<<<< HEAD
-            tryEmit((long) seenItems.size());
-            return true;
-=======
             return tryEmit((long) seenItems.size());
->>>>>>> 90634f45
         }
     }
 }