/*
 * Copyright (c) 2008-2017, Hazelcast, Inc. All Rights Reserved.
 *
 * Licensed under the Apache License, Version 2.0 (the "License");
 * you may not use this file except in compliance with the License.
 * You may obtain a copy of the License at
 *
 * http://www.apache.org/licenses/LICENSE-2.0
 *
 * Unless required by applicable law or agreed to in writing, software
 * distributed under the License is distributed on an "AS IS" BASIS,
 * WITHOUT WARRANTIES OR CONDITIONS OF ANY KIND, either express or implied.
 * See the License for the specific language governing permissions and
 * limitations under the License.
 */

package com.hazelcast.jet;

import com.hazelcast.client.config.ClientConfig;
import com.hazelcast.jet.Traversers.ResettableSingletonTraverser;
import com.hazelcast.jet.impl.connector.HazelcastWriters;
import com.hazelcast.jet.impl.connector.ReadFilesP;
import com.hazelcast.jet.impl.connector.StreamFilesP;
import com.hazelcast.jet.impl.connector.ReadIListP;
import com.hazelcast.jet.impl.connector.StreamTextSocketP;
import com.hazelcast.jet.impl.connector.ReadWithPartitionIteratorP;
import com.hazelcast.jet.impl.connector.WriteBufferedP;
import com.hazelcast.jet.impl.connector.WriteFileP;

import javax.annotation.Nonnull;
import javax.annotation.Nullable;
import java.io.BufferedWriter;
import java.io.File;
import java.io.OutputStreamWriter;
import java.net.Socket;
import java.nio.charset.Charset;
import java.nio.charset.StandardCharsets;
import java.util.Collection;
import java.util.HashMap;
import java.util.HashSet;
import java.util.Map;
import java.util.Set;
import java.util.function.BiConsumer;
import java.util.function.BiFunction;
import java.util.function.Function;
import java.util.function.Supplier;

import static com.hazelcast.jet.DistributedFunctions.noopConsumer;
import static com.hazelcast.jet.Traversers.lazy;
import static com.hazelcast.jet.Traversers.traverseStream;
import static com.hazelcast.jet.impl.util.Util.uncheckCall;
import static com.hazelcast.jet.impl.util.Util.uncheckRun;

/**
 * Static utility class with factory methods for predefined processors.
 */
public final class Processors {

    private Processors() {
    }

    /**
     * Returns a meta-supplier of processors that will fetch entries from the
     * Hazelcast {@code IMap} with the specified name and will emit them as {@code Map.Entry}.
     * The processors will only access data local to the member and,
     * if {@code localParallelism} for the vertex is above one,
     * processors will divide the labor within the member so that
     * each one gets a subset of all local partitions to read.
     * <p>
     * The number of Hazelcast partitions should be configured to at least
     * {@code localParallelism * clusterSize}, otherwise some processors will have
     * no partitions assigned to them.
     * <p>
     * If the underlying map is concurrently being modified, there are no guarantees
     * given with respect to missing or duplicate items.
     */
    @Nonnull
    public static ProcessorMetaSupplier readMap(@Nonnull String mapName) {
        return ReadWithPartitionIteratorP.readMap(mapName);
    }

    /**
     * Returns a meta-supplier of processors that will fetch entries from a
     * Hazelcast {@code IMap} in a remote cluster.
     * Processors will emit the entries as {@code Map.Entry}.
     * <p>
     * If the underlying map is concurrently being modified, there are no guarantees
     * given with respect to missing or duplicate items.
     */
    @Nonnull
    public static ProcessorMetaSupplier readMap(@Nonnull String mapName, @Nonnull ClientConfig clientConfig) {
        return ReadWithPartitionIteratorP.readMap(mapName, clientConfig);
    }

    /**
     * Returns a processor supplier that will put data into a Hazelcast {@code IMap}.
     * Processors expect items of type {@code Map.Entry}.
     */
    @Nonnull
    public static ProcessorSupplier writeMap(@Nonnull String mapName) {
        return HazelcastWriters.writeMap(mapName);
    }

    /**
     * Returns a processor supplier that will put data into a Hazelcast {@code IMap} in
     * a remote cluster.
     * Processors expect items of type {@code Map.Entry}.
     */
    @Nonnull
    public static ProcessorSupplier writeMap(@Nonnull String mapName, @Nonnull ClientConfig clientConfig) {
        return HazelcastWriters.writeMap(mapName, clientConfig);
    }

    /**
     * Returns a meta-supplier of processors that will fetch entries from the
     * Hazelcast {@code ICache} with the specified name and will emit them as {@code Cache.Entry}.
     * The processors will only access data local to the member and,
     * if {@code localParallelism} for the vertex is above one,
     * processors will divide the labor within the member so that
     * each one gets a subset of all local partitions to read.
     * <p>
     * The number of Hazelcast partitions should be configured to at least
     * {@code localParallelism * clusterSize}, otherwise some processors will have
     * no partitions assigned to them.
     * <p>
     * If the underlying cache is concurrently being modified, there are no guarantees
     * given with respect to missing or duplicate items.
     */
    @Nonnull
    public static ProcessorMetaSupplier readCache(@Nonnull String cacheName) {
        return ReadWithPartitionIteratorP.readCache(cacheName);
    }

    /**
     * Returns a meta-supplier of processors that will fetch entries from a
     * Hazelcast {@code ICache} in a remote cluster.
     * Processors will emit the entries as {@code Cache.Entry}.
     * <p>
     * If the underlying cache is concurrently being modified, there are no guarantees
     * given with respect to missing or duplicate items.
     */
    @Nonnull
    public static ProcessorMetaSupplier readCache(@Nonnull String cacheName, @Nonnull ClientConfig clientConfig) {
        return ReadWithPartitionIteratorP.readCache(cacheName, clientConfig);
    }

    /**
     * Returns a supplier of processors that will put data into a Hazelcast {@code ICache}.
     * Processors expect items of type {@code Map.Entry}
     */
    @Nonnull
    public static ProcessorSupplier writeCache(@Nonnull String cacheName) {
        return HazelcastWriters.writeCache(cacheName);
    }

    /**
     * Returns a processor supplier that will put data into a Hazelcast {@code ICache} in
     * a remote cluster.
     * Processors expect items of type {@code Map.Entry}.
     */
    @Nonnull
    public static ProcessorSupplier writeCache(@Nonnull String cacheName, @Nonnull ClientConfig clientConfig) {
        return HazelcastWriters.writeCache(cacheName, clientConfig);
    }

    /**
     * Returns a meta-supplier of processors that emit items retrieved from an IMDG IList.
     * <p>
     * Note, that all elements from the list are emitted on single member, as the IMDG's list
     * structure isn't distributed.
     */
    @Nonnull
    public static ProcessorMetaSupplier readList(@Nonnull String listName) {
        return ReadIListP.supplier(listName);
    }

    /**
     * Returns a meta-supplier of processors that emit items retrieved from an IMDG IList
     * in a remote cluster.
     * <p>
     * Note, that all elements from the list are emitted on single member, as the IMDG's list
     * structure isn't distributed.
     */
    @Nonnull
    public static ProcessorMetaSupplier readList(@Nonnull String listName, @Nonnull ClientConfig clientConfig) {
        return ReadIListP.supplier(listName, clientConfig);
    }

    /**
     * Returns a supplier of processors that write received items to an IMDG IList.
     */
    @Nonnull
    public static ProcessorSupplier writeList(@Nonnull String listName) {
        return HazelcastWriters.writeList(listName);
    }

    /**
     * Returns a supplier of processors that write received items to an IMDG IList in
     * a remote cluster.
     */
    @Nonnull
    public static ProcessorSupplier writeList(@Nonnull String listName, @Nonnull ClientConfig clientConfig) {
        return HazelcastWriters.writeList(listName, clientConfig);
    }


    /**
     * Returns a supplier of processor which drains all items from
     * an inbox to a intermediate buffer and then flushes that buffer.
     *
     * Useful for implementing sinks where the data should only be flushed
     * after the inbox has been drained.
     *
     * @param newBuffer supplies the buffer
     * @param addToBuffer adds item to buffer
     * @param flushBuffer flushes the buffer
     * @param <B> type of buffer
     * @param <T> type of received item
     */
    @Nonnull
    public static <B, T> ProcessorSupplier writeBuffered(@Nonnull Distributed.Supplier<B> newBuffer,
                                                         @Nonnull Distributed.BiConsumer<B, T> addToBuffer,
                                                         @Nonnull Distributed.Consumer<B> flushBuffer) {
        return WriteBufferedP.writeBuffered(newBuffer, addToBuffer, flushBuffer, noopConsumer());
    }

    /**
     * Returns a supplier of processor which drains all items from
     * an inbox to a intermediate buffer and then flushes that buffer.
     *
     * The buffer will be disposed via {@code disposeBuffer} once the processor
     * is completed
     * Useful for implementing sinks where the data should only be flushed
     * after the inbox has been drained.
     *
     * @param newBuffer supplies the buffer
     * @param addToBuffer adds item to buffer
     * @param flushBuffer flushes the buffer
     * @param disposeBuffer disposes of the buffer
     * @param <B> type of buffer
     * @param <T> type of received item
     */
    @Nonnull
    public static <B, T> ProcessorSupplier writeBuffered(@Nonnull Distributed.Supplier<B> newBuffer,
                                                         @Nonnull Distributed.BiConsumer<B, T> addToBuffer,
                                                         @Nonnull Distributed.Consumer<B> flushBuffer,
                                                         @Nonnull Distributed.Consumer<B> disposeBuffer) {
        return WriteBufferedP.writeBuffered(newBuffer, addToBuffer, flushBuffer, disposeBuffer);
    }

    /**
     * Returns a supplier of processors that connect to specified socket and write the items as text
     */
    public static ProcessorSupplier writeSocket(@Nonnull String host, int port) {
        return writeBuffered(
                () -> createBufferedWriter(host, port),
                (bufferedWriter, item) -> uncheckRun(() -> bufferedWriter.write(item.toString())),
                bufferedWriter -> uncheckRun(bufferedWriter::flush),
                bufferedWriter -> uncheckRun(bufferedWriter::close)
        );
    }

    private static BufferedWriter createBufferedWriter(@Nonnull String host, int port) {
<<<<<<< HEAD
        return uncheckCall(
                () -> new BufferedWriter(new OutputStreamWriter(new Socket(host, port).getOutputStream(), "UTF-8")));
=======
        return uncheckCall(() ->
                new BufferedWriter(new OutputStreamWriter(new Socket(host, port).getOutputStream(), "UTF-8")));
>>>>>>> 24850e64
    }

    /**
     * Create processor with UTF-8 character set.
     * @see #streamTextSocket(String, int, Charset)
     */
    @Nonnull
    public static Distributed.Supplier<Processor> streamTextSocket(@Nonnull String host, int port) {
        return streamTextSocket(host, port, null);
    }

    /**
     * A reader that connects to a specified socket and reads and emits text line by line.
     * This processor expects a server-side socket to be available to connect to.
     * <p>
     * Each processor instance will create a socket connection to the configured [host:port],
     * so there will be {@code clusterSize * localParallelism} connections. The server
     * should do the load-balancing.
     * <p>
     * The processor will complete, when the socket is closed by the server. No reconnection
     * is attempted.
     *
     * @param host The host name to connect to
     * @param port The port number to connect to
     * @param charset Character set used to decode the stream
     */
    @Nonnull
    public static Distributed.Supplier<Processor> streamTextSocket(@Nonnull String host, int port, Charset charset) {
        return StreamTextSocketP.supplier(host, port, charset != null ? charset.name() : null);
    }

    /**
     * Returns a supplier of processors, that read all files in a directory and emit them
     * line by line. Files should be in UTF-8 encoding.
     *
     * @param directory Parent directory of the files.
     *
     * @see #readFiles(String, Charset, String)
     */
    @Nonnull
    public static ProcessorSupplier readFiles(@Nonnull String directory) {
        return readFiles(directory, StandardCharsets.UTF_8, null);
    }

    /**
     * Returns a supplier of source processor designed to process files in a directory
     * in a batch. It processes all files in a directory (optionally filtering with a
     * {@code glob}). Contents of the files are emitted line by line. There is no
     * indication, which file a particular line comes from. Contents of subdirectories
     * are not processed.
     * <p>
     * The same directory must be available on all members, but it should not
     * contain the same files (i.e. it should not be a network shared directory, but
     * files local to the machine).
     * <p>
     * If directory contents are changed while processing, the behavior is
     * undefined: the changed contents might or might not be processed.
     *
     * @param directory Parent directory of the files.
     * @param charset Character set used when reading the files. If null, utf-8 is used.
     * @param glob The filtering pattern, see
     *          {@link java.nio.file.FileSystem#getPathMatcher(String) getPathMatcher()}
     */
    @Nonnull
    public static ProcessorSupplier readFiles(@Nonnull String directory, @Nullable Charset charset,
            @Nullable String glob) {
        return ReadFilesP.supplier(directory, charset == null ? "utf-8" : charset.name(), glob);
    }

    /**
     * @see #streamFiles(String, Charset)
     */
    public static ProcessorSupplier streamFiles(@Nonnull String watchedDirectory) {
        return streamFiles(watchedDirectory, null);
    }

    /**
     * A source processor designed to handle log files in a directory in a streaming
     * way. It processes files, as they are created/appended to. It ignores files in
     * subdirectories. Contents of the files are emitted line by line. There is no
     * indication, which file a particular line comes from.
     * <p>
     * Only content appended to the files is read.
     * Pre-existing files will be scanned for file sizes on startup, and will be
     * processed from that position, ignoring possibly incomplete first line, if the
     * file is being written to during startup.
     * <p>
     * Only lines terminated with a newline character are emitted. This is to avoid
     * emitting single line in two chunks, if the file is being actively written to.
     * <p>
     * The same directory should be available on all members, but it should not
     * contain the same files (i.e. it should not a network shared directory, but logs
     * local to the machine).
     * <p>
     * It completes, when the directory is deleted. However, in order to delete
     * the directory all files in it must be deleted, and if you delete a file, that is
     * currently being read from, the job will encounter an IOException. Directory
     * must be deleted on all nodes.
     *
     * @param watchedDirectory The directory where we watch files
     * @param charset charset to use to decode the file input, or null to use UTF-8
     */
    public static ProcessorSupplier streamFiles(@Nonnull String watchedDirectory,
            @Nullable Charset charset) {
        return StreamFilesP.supplier(watchedDirectory, charset == null ? null : charset.toString());
    }

    /**
     * Convenience for {@link #writeFile(String, Charset, boolean)}, with
     * UTF-8 charset and with overwriting the target file.
     */
    @Nonnull
    public static ProcessorMetaSupplier writeFile(@Nonnull String file) {
        return writeFile(file, null, false);
    }

    /**
     * Returns a meta-supplier of a processor that writes all items to a local
     * file on each member. {@code item.toString()} is written to the file,
     * followed by a platform-specific line separator.
     * <p>
     * The same file must be available for writing on all nodes. The file on
     * each node will contain part of the data processed on that member.
     * <p>
     * Since the work of this processor is file IO-intensive, {@link
     * Vertex#localParallelism(int) local parallelism} of the vertex should be
     * set according to the performance characteristics of the underlying
     * storage system. Typical values are in the range of 1 to 4.
     *
     * @param pathName the path to the file
     * @param charset charset used to encode the file output, or {@code null} to use UTF-8
     * @param append whether to append or overwrite the file
     */
    @Nonnull
    public static ProcessorMetaSupplier writeFile(
            @Nonnull String pathName, @Nullable Charset charset, boolean append
    ) {
        final String filename = new File(pathName).getName();
        final int lastDot = filename.lastIndexOf('.');
        final String filenamePrefix;
        final String filenameSuffix;
        if (lastDot > 0) {
            filenameSuffix = filename.substring(lastDot);
            filenamePrefix = pathName.substring(0, pathName.length() - filenameSuffix.length());
        } else {
            filenameSuffix = "";
            filenamePrefix = pathName;
        }
<<<<<<< HEAD
        return WriteFileP.supplier(fileNamePrefix, fileNameSuffix,
                charset == null ? null : charset.name(),
                append, flushEarly);
=======
        return WriteFileP.supplier(filenamePrefix, filenameSuffix,
                charset == null ? null : charset.name(), append);
>>>>>>> 24850e64
    }

    /**
     * Returns a supplier of processor which, for each received item, emits the result
     * of applying the given mapping function to it. If the result is {@code null},
     * nothing will be emitted. Therefore this processor can be used to implement
     * filtering semantics as well.
     *
     * @param mapper the mapping function
     * @param <T> type of received item
     * @param <R> type of emitted item
     */
    @Nonnull
    public static <T, R> ProcessorSupplier map(@Nonnull Distributed.Function<? super T, ? extends R> mapper) {
        return ProcessorSupplier.of(() -> {
            final ResettableSingletonTraverser<R> trav = new ResettableSingletonTraverser<>();
            return new TransformP<T, R>(item -> {
                trav.item = mapper.apply(item);
                return trav;
            });
        });
    }

    /**
     * Returns a supplier of processor which emits the same items it receives,
     * but only those that pass the given predicate.
     *
     * @param predicate the predicate to test each received item aginst
     * @param <T> type of received item
     */
    @Nonnull
    public static <T> ProcessorSupplier filter(@Nonnull Distributed.Predicate<? super T> predicate) {
        return ProcessorSupplier.of(() -> {
            final ResettableSingletonTraverser<T> trav = new ResettableSingletonTraverser<>();
            return new TransformP<T, T>(item -> {
                trav.item = predicate.test(item) ? item : null;
                return trav;
            });
        });
    }

    /**
     * Returns a supplier of {@link TransformP} processor with the given
     * item-to-traverser function.
     *
     * @param mapper function that maps the received item to a traverser over output items
     * @param <T> received item type
     * @param <R> emitted item type
     */
    @Nonnull
    public static <T, R> ProcessorSupplier flatMap(
            @Nonnull Distributed.Function<? super T, ? extends Traverser<? extends R>> mapper
    ) {
        return ProcessorSupplier.of(() -> new TransformP<T, R>(mapper));
    }

    /**
     * Returns a supplier of processor with the following semantics:
     * <ul><li>
     *     Accepts items of type {@code T}.
     * </li><li>
     *     Applies the key extractor to each item and obtains the key of type {@code K}.
     * </li><li>
     *     Stores for each key the result of applying the accumulator function to
     *     the previously accumulated value and the current item. The initial
     *     accumulated value is obtained from the supplier function.
     * </li><li>
     *     When all the input is consumed, begins emitting the accumulated results.
     * </li><li>
     *     Emits items of type {@code R} obtained by applying the finisher function
     *     to each seen key and its accumulated value.
     * </li></ul>
     *
     * @param keyExtractor computes the key from the entry
     * @param supplier supplies the initial accumulated value
     * @param accumulator accumulates the result value across all entries under the same key
     * @param finisher transforms a key and its accumulated value into the item to emit
     * @param <T> type of received item
     * @param <K> type of key
     * @param <A> type of accumulated value
     * @param <R> type of emitted item
     */
    @Nonnull
    public static <T, K, A, R> ProcessorSupplier groupAndAccumulate(
            @Nonnull Distributed.Function<? super T, ? extends K> keyExtractor,
            @Nonnull Distributed.Supplier<? extends A> supplier,
            @Nonnull Distributed.BiFunction<? super A, ? super T, ? extends A> accumulator,
            @Nonnull Distributed.BiFunction<? super K, ? super A, ? extends R> finisher
    ) {
        return ProcessorSupplier.of(() -> new GroupAndAccumulateP<>(keyExtractor, supplier, accumulator, finisher));
    }

    /**
     * Convenience over {@link #groupAndAccumulate(Distributed.Function, Distributed.Supplier,
     * Distributed.BiFunction, Distributed.BiFunction) groupAndAccumulate(keyExtractor,
     * supplier, accumulator, finisher)} with the constructor of
     * {@code SimpleImmutableEntry} as the finisher function, which means the
     * processor emits items of type {@code java.util.Map.Entry<K, A>}. Note that
     * {@code K} isn't a part of the method's signature since nothing in the
     * processor depends on it. The receiving processor will in any case have to
     * perform an unchecked cast to {@code Entry<K, A>}.
     *
     * @param keyExtractor computes the key from the entry
     * @param supplier supplies the initial accumulated value
     * @param accumulator accumulates the result value across all entries under the same key
     * @param <T> type of received item
     * @param <A> type of accumulated value
     */
    @Nonnull
    public static <T, A> ProcessorSupplier groupAndAccumulate(
            @Nonnull Distributed.Function<? super T, ?> keyExtractor,
            @Nonnull Distributed.Supplier<? extends A> supplier,
            @Nonnull Distributed.BiFunction<? super A, ? super T, ? extends A> accumulator
    ) {
        return groupAndAccumulate(keyExtractor, supplier, accumulator, Util::entry);
    }

    /**
     * Convenience over {@link #groupAndAccumulate(Distributed.Function, Distributed.Supplier,
     * Distributed.BiFunction, Distributed.BiFunction)
     * groupAndAccumulate(keyExtractor, supplier, accumulator, finisher)} with identity
     * function as the key extractor and constructor of {@code SimpleImmutableEntry}
     * as the finisher function, which means the processor emits items of type
     * {@code java.util.Map.Entry<T, A>}.
     *
     * @param supplier supplies the initial accumulated value
     * @param accumulator accumulates the result value across all entries under the same key
     * @param <T> type of received item
     * @param <A> type of accumulated value
     */
    @Nonnull
    public static <T, A> ProcessorSupplier groupAndAccumulate(
            @Nonnull Distributed.Supplier<? extends A> supplier,
            @Nonnull Distributed.BiFunction<? super A, ? super T, ? extends A> accumulator
    ) {
        return groupAndAccumulate(Distributed.Function.identity(), supplier, accumulator);
    }

    /**
     * Returns a supplier of processor with the following semantics:
     * <ul><li>
     *     Accepts items of type {@code T}.
     * </li><li>
     *     Applies the key extractor to each item and obtains the key of type {@code K}.
     * </li><li>
     *     Stores for each seen key an accumulated value container obtained from the
     *     supplier function.
     * </li><li>
     *     For each received item, applies the collector function to the accumulated
     *     value container and the item.
     * </li><li>
     *     When all the input is consumed, begins emitting the accumulated results.
     * </li><li>
     *     Emits items of type {@code R} obtained by applying the finisher function
     *     to each seen key and its accumulated value.
     * </li></ul>
     *
     * @param keyExtractor computes the key from the entry
     * @param supplier supplies the mutable result container
     * @param collector collects the results of all entries under the same key
     *                  into the mutable container
     * @param finisher transforms a key and its result container into the item to emit
     * @param <T> type of received item
     * @param <K> type of key
     * @param <A> type of accumulated value
     * @param <R> type of emitted item
     */
    @Nonnull
    public static <T, K, A, R> ProcessorSupplier groupAndCollect(
            @Nonnull Distributed.Function<? super T, ? extends K> keyExtractor,
            @Nonnull Distributed.Supplier<? extends A> supplier,
            @Nonnull Distributed.BiConsumer<? super A, ? super T> collector,
            @Nonnull Distributed.BiFunction<? super K, ? super A, ? extends R> finisher
    ) {
        return ProcessorSupplier.of(() -> new GroupAndCollectP<>(keyExtractor, supplier, collector, finisher));
    }

    /**
     * Convenience over {@link #groupAndCollect(Distributed.Function, Distributed.Supplier,
     * Distributed.BiConsumer, Distributed.BiFunction) groupAndCollect(keyExtractor,
     * supplier, collector, finisher)} with the constructor of
     * {@code SimpleImmutableEntry} as the finisher function, which means the
     * processor emits items of type {@code java.util.Map.Entry<K, A>}. Note that
     * {@code K} isn't a part of the method's signature since nothing in the
     * processor depends on it. The receiving processor will in any case have to
     * perform an unchecked cast to {@code Entry<K, A>}.
     *
     * @param keyExtractor computes the key from the entry
     * @param supplier supplies the mutable result container
     * @param collector collects the results of all entries under the same key
     *                  into the mutable container
     * @param <T> type of received item
     * @param <A> type of result container
     */
    @Nonnull
    public static <T, A> ProcessorSupplier groupAndCollect(
            @Nonnull Distributed.Function<? super T, ?> keyExtractor,
            @Nonnull Distributed.Supplier<? extends A> supplier,
            @Nonnull Distributed.BiConsumer<? super A, ? super T> collector
    ) {
        return groupAndCollect(keyExtractor, supplier, collector, Util::entry);
    }

    /**
     * Convenience over {@link #groupAndCollect(Distributed.Function, Distributed.Supplier,
     * Distributed.BiConsumer, Distributed.BiFunction)
     * groupAndCollect(keyExtractor, supplier, collector, finisher)} with identity
     * function as the key extractor and constructor of {@code SimpleImmutableEntry}
     * as the finisher function, which means the processor emits items of type
     * {@code java.util.Map.Entry<T, A>}.
     *
     * @param supplier supplies the mutable result container
     * @param collector collects the results of all entries under the same key
     *                  into the mutable container
     * @param <T> type of received item
     * @param <A> type of accumulated value
     */
    @Nonnull
    public static <T, A> ProcessorSupplier groupAndCollect(
            @Nonnull Distributed.Supplier<? extends A> supplier,
            @Nonnull Distributed.BiConsumer<? super A, ? super T> collector
    ) {
        return groupAndCollect(Distributed.Function.identity(), supplier, collector);
    }

    /**
     * Returns a supplier of processor with the following semantics:
     * <ul><li>
     *     Calls the {@code supplier} function to obtain the initial accumulated value.
     * </li><li>
     *     Accepts items of type {@code T}.
     * </li><li>
     *     Stores the result of applying the {@code accumulator} function to the previously
     *     accumulated value and the current item.
     * </li><li>
     *     When all the input is consumed, emits the result as a single item of type
     *     {@code R}, obtained by applying the {@code finisher} function to the
     *     accumulated value.
     * </li></ul>
     *
     * @param supplier supplies the initial accumulated value
     * @param accumulator accumulates the result value across all the input items
     * @param finisher transforms the accumulated value into the item to emit
     * @param <T> type of received item
     * @param <A> type of accumulated value
     * @param <R> type of emitted item
     */
    @Nonnull
    public static <T, A, R> ProcessorSupplier accumulate(
            @Nonnull Distributed.Supplier<? extends A> supplier,
            @Nonnull Distributed.BiFunction<? super A, ? super T, ? extends A> accumulator,
            @Nonnull Distributed.Function<? super A, ? extends R> finisher
    ) {
        return groupAndAccumulate(x -> true, supplier, accumulator, (dummyTrueBoolean, a) -> finisher.apply(a));
    }

    /**
     * Convenience over {@link #accumulate(Distributed.Supplier, Distributed.BiFunction,
     * Distributed.Function) accumulate(supplier, accumulator, finisher)}
     * with identity function as the finisher, which means the processor emits an
     * item of type {@code A}.
     *
     * @param supplier supplies the initial accumulated value
     * @param accumulator accumulates the result value across all the input items
     * @param <T> type of received item
     * @param <A> type of accumulated value
     */
    @Nonnull
    public static <T, A> ProcessorSupplier accumulate(
            @Nonnull Distributed.Supplier<? extends A> supplier,
            @Nonnull Distributed.BiFunction<? super A, ? super T, ? extends A> accumulator
    ) {
        return groupAndAccumulate(x -> true, supplier, accumulator, (dummyTrueBoolean, a) -> a);
    }

    /**
     * Returns a supplier of processor with the following semantics:
     * <ul><li>
     *     Calls the {@code supplier} function to obtain the mutable result container.
     * </li><li>
     *     Accepts items of type {@code T}.
     * </li><li>
     *     For each received item, calls the {@code collector} function with the
     *     result container and the current item.
     * </li><li>
     *     When all the input is consumed, emits the result as a single item of type
     *     {@code R}, obtained by applying the {@code finisher} function to the
     *     result container.
     * </li></ul>
     *
     * @param supplier supplies the mutable result container
     * @param collector collects the result across all the input items
     *                  into the result container
     * @param finisher transforms the result container into the item to emit
     * @param <T> type of received item
     * @param <A> type of accumulated value
     * @param <R> type of emitted item
     */
    @Nonnull
    public static <T, A, R> ProcessorSupplier collect(
            @Nonnull Distributed.Supplier<? extends A> supplier,
            @Nonnull Distributed.BiConsumer<? super A, ? super T> collector,
            @Nonnull Distributed.Function<? super A, ? extends R> finisher
    ) {
        return groupAndCollect(x -> true, supplier, collector, (dummyTrueBoolean, a) -> finisher.apply(a));
    }

    /**
     * Convenience over {@link #collect(Distributed.Supplier, Distributed.BiConsumer,
     * Distributed.Function) collect(supplier, collector, finisher)} with
     * identity function as the finisher, which means the processor emits an
     * item of type {@code A}.
     *
     * @param supplier supplies the mutable result container
     * @param collector collects the result across all the input items
     *                  into the result container
     * @param <T> type of received item
     * @param <A> type of result container
     */
    @Nonnull
    public static <T, A> ProcessorSupplier collect(
            @Nonnull Distributed.Supplier<? extends A> supplier,
            @Nonnull Distributed.BiConsumer<? super A, ? super T> collector
    ) {
        return groupAndCollect(x -> true, supplier, collector, (dummyTrueBoolean, a) -> a);
    }

    /**
     * Returns a supplier of {@link CountDistinctP} processors.
     *
     * @param keyExtractor the key extractor function
     * @param <T> received item type
     * @param <K> key type
     */
    @Nonnull
    public static <T, K> ProcessorSupplier countDistinct(@Nonnull Distributed.Function<T, K> keyExtractor) {
        return ProcessorSupplier.of(() -> new CountDistinctP<>(keyExtractor));
    }

    /**
     * Convenience over {@link #countDistinct(Distributed.Function)} with identity
     * function as the key extractor, which means the processor will emit the number
     * of distinct items it has seen in the input.
     *
     * @param <T> type of received item
     */
    @Nonnull
    public static <T> ProcessorSupplier countDistinct() {
        return ProcessorSupplier.of(() -> new CountDistinctP<>(x -> x));
    }

    /**
     * Decorates a {@code ProcessorSupplier} into one that will declare all its
     * processors non-cooperative. The wrapped supplier must return processors
     * that are {@code instanceof} {@link AbstractProcessor}.
     */
    @Nonnull
    public static ProcessorSupplier nonCooperative(ProcessorSupplier wrapped) {
        return count -> {
            final Collection<? extends Processor> ps = wrapped.get(count);
            ps.forEach(p -> ((AbstractProcessor) p).setCooperative(false));
            return ps;
        };
    }

    /**
     * A processor that does nothing.
     */
    public static class NoopP implements Processor {
    }

    /**
     * Processor which, for each received item, emits all the items from the
     * traverser returned by the given item-to-traverser function.
     *
     * @param <T> received item type
     * @param <R> emitted item type
     */
    private static class TransformP<T, R> extends AbstractProcessor {
        private final FlatMapper<T, R> flatMapper;

        /**
         * Constructs a processor with the given mapping function.
         */
        TransformP(@Nonnull Distributed.Function<? super T, ? extends Traverser<? extends R>> mapper) {
            this.flatMapper = flatMapper(mapper);
        }

        @Override
        protected boolean tryProcess(int ordinal, @Nonnull Object item) throws Exception {
            return flatMapper.tryProcess((T) item);
        }
    }

    private abstract static class ReducingProcessorBase<T, K, A, R> extends AbstractProcessor {
        final Function<? super T, ? extends K> keyExtractor;
        final Supplier<? extends A> supplier;
        final Map<K, A> groups = new HashMap<>();
        final Traverser<R> resultTraverser;

        ReducingProcessorBase(@Nonnull Function<? super T, ? extends K> keyExtractor,
                              @Nonnull Supplier<? extends A> supplier,
                              @Nonnull BiFunction<? super K, ? super A, ? extends R> finisher
        ) {
            this.keyExtractor = keyExtractor;
            this.supplier = supplier;
            this.resultTraverser = lazy(() -> traverseStream(groups
                    .entrySet().stream()
                    .map(entry -> finisher.apply(entry.getKey(), entry.getValue()))
            ));
        }

        @Override
        public boolean complete() {
            return emitFromTraverser(resultTraverser);
        }
    }

    private static class GroupAndAccumulateP<T, K, A, R> extends ReducingProcessorBase<T, K, A, R> {
        private final BiFunction<? super A, ? super T, ? extends A> accumulator;

        GroupAndAccumulateP(@Nonnull Function<? super T, ? extends K> keyExtractor,
                            @Nonnull Supplier<? extends A> supplier,
                            @Nonnull BiFunction<? super A, ? super T, ? extends A> accumulator,
                            @Nonnull BiFunction<? super K, ? super A, ? extends R> finisher
        ) {
            super(keyExtractor, supplier, finisher);
            this.accumulator = accumulator;
        }

        @Override
        protected boolean tryProcess(int ordinal, @Nonnull Object item) throws Exception {
            groups.compute(
                    keyExtractor.apply((T) item),
                    (x, a) -> accumulator.apply(a != null ? a : supplier.get(), (T) item));
            return true;
        }
    }

    private static class GroupAndCollectP<T, K, A, R> extends ReducingProcessorBase<T, K, A, R> {
        private final BiConsumer<? super A, ? super T> collector;

        GroupAndCollectP(@Nonnull Function<? super T, ? extends K> keyExtractor,
                         @Nonnull Supplier<? extends A> supplier,
                         @Nonnull BiConsumer<? super A, ? super T> collector,
                         @Nonnull BiFunction<? super K, ? super A, ? extends R> finisher
        ) {
            super(keyExtractor, supplier, finisher);
            this.collector = collector;
        }

        @Override
        protected boolean tryProcess(int ordinal, @Nonnull Object item) throws Exception {
            final A acc = groups.computeIfAbsent(keyExtractor.apply((T) item), k -> supplier.get());
            collector.accept(acc, (T) item);
            return true;
        }
    }

    /**
     * Processor with the following semantics:
     * <ul><li>
     *     Accepts items of type {@code T}.
     * </li><li>
     *     Computes the key of type {@code K} by applying the key extractor
     *     to the item.
     * </li><li>
     *     Maintains a set of all seen keys.
     * </li><li>
     *     Emits the size of the set (the number of seen distinct keys) as a
     *     {@code Long} value.
     * </li></ul>
     *
     * @param <T> type of received item
     * @param <K> type of grouping key
     */
    private static class CountDistinctP<T, K> extends AbstractProcessor {
        private final Distributed.Function<T, K> extractKey;
        private final Set<K> seenItems = new HashSet<>();

        /**
         * Constructs the processor with the given key extractor function.
         */
        CountDistinctP(@Nonnull Distributed.Function<T, K> extractKey) {
            this.extractKey = extractKey;
        }

        @Override
        protected boolean tryProcess(int ordinal, @Nonnull Object item) throws Exception {
            assert ordinal == 0;
            seenItems.add(extractKey.apply((T) item));
            return true;
        }

        @Override
        public boolean complete() {
            return tryEmit((long) seenItems.size());
        }
    }
}<|MERGE_RESOLUTION|>--- conflicted
+++ resolved
@@ -261,13 +261,8 @@
     }
 
     private static BufferedWriter createBufferedWriter(@Nonnull String host, int port) {
-<<<<<<< HEAD
         return uncheckCall(
                 () -> new BufferedWriter(new OutputStreamWriter(new Socket(host, port).getOutputStream(), "UTF-8")));
-=======
-        return uncheckCall(() ->
-                new BufferedWriter(new OutputStreamWriter(new Socket(host, port).getOutputStream(), "UTF-8")));
->>>>>>> 24850e64
     }
 
     /**
@@ -416,14 +411,8 @@
             filenameSuffix = "";
             filenamePrefix = pathName;
         }
-<<<<<<< HEAD
-        return WriteFileP.supplier(fileNamePrefix, fileNameSuffix,
-                charset == null ? null : charset.name(),
-                append, flushEarly);
-=======
         return WriteFileP.supplier(filenamePrefix, filenameSuffix,
                 charset == null ? null : charset.name(), append);
->>>>>>> 24850e64
     }
 
     /**
