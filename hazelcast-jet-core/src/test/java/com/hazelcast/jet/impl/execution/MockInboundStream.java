--- conflicted
+++ resolved
@@ -61,22 +61,12 @@
         if (limit == dataIndex) {
             return NO_PROGRESS;
         }
-<<<<<<< HEAD
         for (; dataIndex < limit; dataIndex++) {
             final Object item = mockData.get(dataIndex);
             if (item == DONE_ITEM) {
                 done = true;
             } else {
                 dest.add(item);
-=======
-        doneDetector.wrapped = dest;
-        try {
-            for (; dataIndex < limit; dataIndex++) {
-                Object item = mockData.get(dataIndex);
-                if (!doneDetector.add(item)) {
-                    done = true;
-                }
->>>>>>> 90634f45
             }
         }
         return done ? DONE : MADE_PROGRESS;
