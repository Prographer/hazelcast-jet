--- conflicted
+++ resolved
@@ -65,11 +65,7 @@
             ToLongFunction<? super T> extractTimestampF,
             LongUnaryOperator toFrameSeqF,
             SnapshottingCollector<T, B, R> tc) {
-<<<<<<< HEAD
-        return new GroupByFrameP<>(bucketCount, extractTimestampF, x -> null, toFrameSeqF, tc);
-=======
-        return groupByFrameAndKey(bucketCount, t -> Boolean.TRUE, extractTimestampF, toFrameSeqF, tc);
->>>>>>> da38bc0f
+        return groupByFrameAndKey(bucketCount, t -> null, extractTimestampF, toFrameSeqF, tc);
     }
 
     public static <T, K, B, R> Supplier<GroupByFrameP> groupByFrameAndKey(
