/*
 * Copyright (c) 2008-2017, Hazelcast, Inc. All Rights Reserved.
 *
 * Licensed under the Apache License, Version 2.0 (the "License");
 * you may not use this file except in compliance with the License.
 * You may obtain a copy of the License at
 *
 * http://www.apache.org/licenses/LICENSE-2.0
 *
 * Unless required by applicable law or agreed to in writing, software
 * distributed under the License is distributed on an "AS IS" BASIS,
 * WITHOUT WARRANTIES OR CONDITIONS OF ANY KIND, either express or implied.
 * See the License for the specific language governing permissions and
 * limitations under the License.
 */

package com.hazelcast.jet.connector.hadoop;

import com.hazelcast.core.Member;
import com.hazelcast.jet.AbstractProcessor;
import com.hazelcast.jet.Distributed.BiFunction;
import com.hazelcast.jet.Processor;
import com.hazelcast.jet.ProcessorMetaSupplier;
import com.hazelcast.jet.ProcessorSupplier;
import com.hazelcast.jet.Processors.NoopP;
import com.hazelcast.jet.Traverser;
import com.hazelcast.jet.Util;
import com.hazelcast.logging.ILogger;
import com.hazelcast.nio.Address;
import com.hazelcast.nio.ClassLoaderUtil;
import org.apache.hadoop.mapred.InputFormat;
import org.apache.hadoop.mapred.InputSplit;
import org.apache.hadoop.mapred.JobConf;
import org.apache.hadoop.mapred.RecordReader;

import javax.annotation.Nonnull;
import java.io.IOException;
import java.io.ObjectInputStream;
import java.io.ObjectOutputStream;
import java.io.Serializable;
import java.net.InetAddress;
import java.util.AbstractMap.SimpleImmutableEntry;
import java.util.Arrays;
import java.util.Collection;
import java.util.List;
import java.util.Map;
import java.util.Map.Entry;
import java.util.Objects;
import java.util.Optional;
import java.util.Set;
import java.util.TreeMap;
import java.util.function.Function;
import java.util.stream.Stream;

import static com.hazelcast.jet.Traversers.traverseIterable;
import static com.hazelcast.jet.Util.entry;
import static com.hazelcast.jet.connector.hadoop.SerializableJobConf.asSerializable;
import static com.hazelcast.jet.impl.util.ExceptionUtil.rethrow;
import static com.hazelcast.jet.impl.util.ExceptionUtil.sneakyThrow;
import static com.hazelcast.jet.impl.util.Util.uncheckCall;
import static java.util.Collections.emptyList;
import static java.util.Comparator.comparingInt;
import static java.util.stream.Collectors.groupingBy;
import static java.util.stream.Collectors.joining;
import static java.util.stream.Collectors.mapping;
import static java.util.stream.Collectors.toList;
import static java.util.stream.Collectors.toSet;
import static java.util.stream.IntStream.range;
import static java.util.stream.Stream.concat;
import static org.apache.hadoop.mapred.Reporter.NULL;

/**
 * A processor which reads and emits records from HDFS.
 *
 * The input according to the given {@code InputFormat} is split
 * among the processor instances and each processor instance is responsible
 * for reading a part of the input. The records by default are emitted as
 * {@code Map.Entry<K,V>}, but this can also be transformed to another type
 * using an optional {@code mapper}.
 *
 * Jet cluster should be run on the same nodes as the HDFS nodes for best
 * read performance. If the hosts are aligned, each processor instance will
 * try to read as much local data as possible. A heuristic algorithm is used
 * to assign replicated blocks across the cluster to ensure a
 * well-balanced work distribution between processor instances.
 *
 * @param <K> key type of the records
 * @param <V> value type of the records
 * @param <R> the type of the emitted value
 */
public final class ReadHdfsP<K, V, R> extends AbstractProcessor {

    private final Traverser<R> trav;
    private final BiFunction<K, V, R> mapper;

    private ReadHdfsP(@Nonnull List<RecordReader> recordReaders, @Nonnull BiFunction<K, V, R> mapper) {
        this.trav = traverseIterable(recordReaders).flatMap(this::traverseRecordReader);
        this.mapper = mapper;
    }

    @Override
    public boolean complete() {
        return emitFromTraverser(trav);
    }

    private Traverser<R> traverseRecordReader(RecordReader<K, V> r) {
        return () -> {
            K key = r.createKey();
            V value = r.createValue();
            try {
                if (r.next(key, value)) {
                    return mapper.apply(key, value);
                }
                r.close();
                return null;
            } catch (IOException e) {
                throw sneakyThrow(e);
            }
        };
    }

    @Override
    public boolean isCooperative() {
        return false;
    }

    /**
     * Returns a meta-supplier of processors that reads from HDFS files.
     * The processors emit entries of type {@code Map.Entry<K,V>}.
     *
     * @param <K>     key type of the records
     * @param <V>     value type of the records
     * @param jobConf JobConf for reading files with the appropriate input format and path
     * @return {@link ProcessorMetaSupplier} supplier
     */
    @Nonnull
    public static <K, V> MetaSupplier<K, V, Entry<K, V>> readHdfs(@Nonnull JobConf jobConf) {
        return readHdfs(jobConf, Util::entry);
    }

    /**
     * Returns a meta-supplier of processors that read HDFS files.
     * It will emit entries of type {@code Map.Entry<K,V>}.
     *
     * @param <K>     key type of the records
     * @param <V>     value type of the records
     * @param <R>     the type of the mapped value
     * @param jobConf JobConf for reading files with the appropriate input format and path
     * @param mapper  mapper which can be used to map the key and value to another value
     * @return {@link ProcessorMetaSupplier} supplier
     */
    @Nonnull
    public static <K, V, R> MetaSupplier<K, V, R> readHdfs(
            @Nonnull JobConf jobConf, @Nonnull BiFunction<K, V, R> mapper
    ) {
        return new MetaSupplier<>(asSerializable(jobConf), mapper);
    }

    private static class MetaSupplier<K, V, R> implements ProcessorMetaSupplier {

        static final long serialVersionUID = 1L;

        private final SerializableJobConf jobConf;
        private final BiFunction<K, V, R> mapper;

        private transient Map<Address, List<IndexedInputSplit>> assigned;
        private transient ILogger logger;


        MetaSupplier(@Nonnull SerializableJobConf jobConf, @Nonnull BiFunction<K, V, R> mapper) {
            this.jobConf = jobConf;
            this.mapper = mapper;
        }

        @Override
        public void init(@Nonnull Context context) {
            logger = context.jetInstance().getHazelcastInstance().getLoggingService().getLogger(ReadHdfsP.class);
            try {
                int totalParallelism = context.totalParallelism();
                InputFormat inputFormat = jobConf.getInputFormat();
                InputSplit[] splits = inputFormat.getSplits(jobConf, totalParallelism);
                IndexedInputSplit[] indexedInputSplits = new IndexedInputSplit[splits.length];
                Arrays.setAll(indexedInputSplits, i -> new IndexedInputSplit(i, splits[i]));

                Address[] addrs = context.jetInstance().getCluster().getMembers()
                        .stream().map(Member::getAddress).toArray(Address[]::new);
                assigned = assignSplitsToMembers(indexedInputSplits, addrs);
                printAssignments(assigned);
            } catch (IOException e) {
                throw rethrow(e);
            }
        }


        @Override
        @Nonnull
        public Function<Address, ProcessorSupplier> get(@Nonnull List<Address> addresses) {
            return address -> new Supplier<>(
                    jobConf,
                    assigned.get(address) != null ? assigned.get(address) : emptyList(),
                    mapper);
        }

        /**
         * Heuristically solves the following problem:
         * <ul><li>
         * HDFS stores a file by dividing it into blocks and storing each block
         * on several machines.
         * </li><li>
         * To read a file, the client asks HDFS to group the blocks into a number
         * of <em>splits</em> that can be read independently. All the blocks of
         * a given split are stored on the same set of machines. The client can
         * only request the minimum number of splits, but the exact number is up
         * to HDFS.
         * </li><li>
         * {@code ReadHdfsP} acquires some splits and must plan out which splits
         * will be read by which Jet cluster member. The first concern is data
         * locality: if a split is local to a member, that member must read it.
         * Some splits may not be on any Jet member; these can be assigned
         * arbitrarily, but overall balance across members must be maintained.
         * </li><li>
         * Since each split is stored on several machines, usually there are
         * several candidate members for each split. This results in an NP
         * constraint-solving problem.
         * </li></ul>
         * This is a high-level outline of the heuristic algorithm:
         * <ol><li>
         * Build a mapping from split to the candidate set of members that might
         * read it:
         * <ol><li>
         * for each split, form the candidate set from all members which have it
         * locally;
         * </li><li>
         * for each candidate set that is still empty, replace it with a singleton
         * set containing the member that occurs in the fewest of other candidate
         * sets.
         * </li></ol>
         * </li><li>
         * Circularly iterate over all candidate sets, removing from each
         * non-singleton set the member that occurs in the largest number of other
         * candidate sets.
         * </li></ol>
         */
        private Map<Address, List<IndexedInputSplit>> assignSplitsToMembers(
                IndexedInputSplit[] indexedSplits, Address[] memberAddrs
        ) {
            Map<IndexedInputSplit, Set<Integer>> splitToCandidates = new TreeMap<>();
            int[] memberToSplitCount = new int[memberAddrs.length];

            // Each member that has the split locally is a candidate
            for (IndexedInputSplit is : indexedSplits) {
                splitToCandidates.put(is,
                        range(0, memberAddrs.length)
                                .filter(i -> isSplitLocalForMember(is.getSplit(), memberAddrs[i]))
                                .peek(i -> memberToSplitCount[i]++)
                                .boxed()
                                .collect(toSet())
                );
            }
<<<<<<< HEAD
            // for each split not local to any member, assign it to the member
            // with the least splits assigned so far
=======
            // for each split not local to any member, assign it to the member with
            // the least splits assigned so far
>>>>>>> 24850e64
            splitToCandidates.entrySet().stream()
                    .filter(e -> e.getValue().isEmpty())
                    .peek(e -> logger.info(
                            "No local member found for " + e.getKey() + ", will be read remotely."))
                    .map(Entry::getValue)
                    .forEach(memberIndexes -> {
                        int target = indexOfMin(memberToSplitCount);
                        memberIndexes.add(target);
                        memberToSplitCount[target]++;
                    });
            logger.info("Split counts per member before uniquifying: " + Arrays.toString(memberToSplitCount));

            // decide on a unique member for each split
            boolean[] foundNonUnique = new boolean[1];
            do {
                foundNonUnique[0] = false;
                splitToCandidates
                        .values().stream()
                        .filter(memberIndexes -> memberIndexes.size() > 1)
                        .peek(x -> foundNonUnique[0] = true)
                        .forEach(memberIndexes -> {
                            int memberWithMostSplits = memberIndexes
                                    .stream()
                                    .max(comparingInt(i -> memberToSplitCount[i]))
                                    .get();
                            memberIndexes.remove(memberWithMostSplits);
                            memberToSplitCount[memberWithMostSplits]--;
                        });
            } while (foundNonUnique[0]);
            logger.info("Final split counts per member: " + Arrays.toString(memberToSplitCount));
            return splitToCandidates.entrySet().stream()
                    .map(e -> entry(e.getKey(), memberAddrs[singleItem(e.getValue())]))
                    .collect(groupingBy(Entry::getValue, mapping(Entry::getKey, toList())));
        }

        private void printAssignments(Map<Address, List<IndexedInputSplit>> assigned) {
            logger.info("Member-to-split assignment: " +
                    assigned.entrySet().stream().flatMap(e -> concat(
                            Stream.of(e.getKey() + ":"),
                            Optional.of(e.getValue()).orElse(emptyList()).stream().map(Object::toString))
                    ).collect(joining("\n")));
        }

        private static boolean isSplitLocalForMember(InputSplit split, Address memberAddr) {
            try {
                final InetAddress inetAddr = memberAddr.getInetAddress();
                return Arrays.stream(split.getLocations())
                        .flatMap(loc -> Arrays.stream(uncheckCall(() -> InetAddress.getAllByName(loc))))
                        .anyMatch(inetAddr::equals);
            } catch (IOException e) {
                throw sneakyThrow(e);
            }
        }

        private static Integer indexOfMin(int[] ints) {
            return range(0, ints.length)
                    .boxed()
                    .min(comparingInt(i -> ints[i]))
                    .get();
        }

        private static <T> T singleItem(Collection<T> coll) {
            if (coll.size() != 1) {
                throw new AssertionError("Collection does not have exactly one item: " + coll);
            }
            return coll.iterator().next();
        }
    }

    private static class Supplier<K, V, R> implements ProcessorSupplier {

        static final long serialVersionUID = 1L;

        private SerializableJobConf jobConf;
        private List<IndexedInputSplit> assignedSplits;
        private BiFunction<K, V, R> mapper;

        Supplier(SerializableJobConf jobConf,
                 Collection<IndexedInputSplit> assignedSplits,
                 @Nonnull BiFunction<K, V, R> mapper
        ) {
            this.jobConf = jobConf;
            this.assignedSplits = assignedSplits.stream().collect(toList());
            this.mapper = mapper;
        }

        @Override
        @Nonnull
        public List<Processor> get(int count) {
            Map<Integer, List<IndexedInputSplit>> processorToSplits =
                    range(0, assignedSplits.size()).mapToObj(i -> new SimpleImmutableEntry<>(i, assignedSplits.get(i)))
                            .collect(groupingBy(e -> e.getKey() % count,
                                    mapping(Entry::getValue, toList())));
            range(0, count)
                    .forEach(processor -> processorToSplits.computeIfAbsent(processor, x -> emptyList()));
            InputFormat inputFormat = jobConf.getInputFormat();

            return processorToSplits
                    .values().stream()
                    .map(splits -> splits.isEmpty()
                            ? new NoopP()
                            : new ReadHdfsP<>(splits.stream()
                            .map(IndexedInputSplit::getSplit)
                            .map(split -> uncheckCall(() ->
                                    inputFormat.getRecordReader(split, jobConf, NULL)))
                            .collect(toList()), mapper)
                    ).collect(toList());
        }

        private void writeObject(ObjectOutputStream out) throws IOException {
            jobConf.write(out);
            out.writeObject(assignedSplits);
            out.writeObject(mapper);
        }

        private void readObject(ObjectInputStream in) throws IOException, ClassNotFoundException {
            jobConf = new SerializableJobConf();
            jobConf.readFields(in);
            assignedSplits = (List<IndexedInputSplit>) in.readObject();
            mapper = (BiFunction<K, V, R>) in.readObject();
        }
    }

    /**
     * Wrapper of {@code InputSplit} that adds serializability and sortability
     * by the position of the split in the HDFS file.
     */
    private static class IndexedInputSplit implements Comparable<IndexedInputSplit>, Serializable {

        private int index;
        private InputSplit split;

        IndexedInputSplit(int index, InputSplit split) {
            this.index = index;
            this.split = split;
        }

        InputSplit getSplit() {
            return split;
        }

        @Override
        public String toString() {
            try {
                return "IndexedInputSplit{index " + index + ", blocks " + blocksOfSplit(split)
                        + ", locations " + Arrays.toString(split.getLocations()) + '}';
            } catch (IOException e) {
                throw rethrow(e);
            }
        }

        @Override
        public int compareTo(@Nonnull IndexedInputSplit other) {
            return Integer.compare(index, other.index);
        }

        @Override
        public boolean equals(Object o) {
            IndexedInputSplit that;
            return this == o ||
                    o != null
                            && getClass() == o.getClass()
                            && index == (that = (IndexedInputSplit) o).index
                            && Objects.equals(split, that.split);
        }

        @Override
        public int hashCode() {
            return 31 * index + Objects.hashCode(split);
        }

        private void writeObject(ObjectOutputStream out) throws IOException {
            out.writeInt(index);
            out.writeUTF(split.getClass().getName());
            split.write(out);
        }

        private void readObject(ObjectInputStream in) throws Exception {
            index = in.readInt();
            split = ClassLoaderUtil.newInstance(null, in.readUTF());
            split.readFields(in);
        }

        private static String blocksOfSplit(InputSplit split) {
            final String s = split.toString();
            return s.substring(s.lastIndexOf(':') + 1);
        }
    }
}<|MERGE_RESOLUTION|>--- conflicted
+++ resolved
@@ -257,13 +257,8 @@
                                 .collect(toSet())
                 );
             }
-<<<<<<< HEAD
             // for each split not local to any member, assign it to the member
             // with the least splits assigned so far
-=======
-            // for each split not local to any member, assign it to the member with
-            // the least splits assigned so far
->>>>>>> 24850e64
             splitToCandidates.entrySet().stream()
                     .filter(e -> e.getValue().isEmpty())
                     .peek(e -> logger.info(
